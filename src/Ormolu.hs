--- conflicted
+++ resolved
@@ -84,11 +84,7 @@
   -- about not-yet-supported functionality) will be thrown later when we try
   -- to parse the rendered code back, inside of GHC monad wrapper which will
   -- lead to error messages presenting the exceptions as GHC bugs.
-<<<<<<< HEAD
-  let !txt = printModule result0 $ cfgPrinterOpts cfgWithIndices
-=======
-  let !txt = printSnippets result0
->>>>>>> 807ee05a
+  let !txt = printSnippets result0 $ cfgPrinterOpts cfgWithIndices
   when (not (cfgUnsafe cfg) || cfgCheckIdempotence cfg) $ do
     -- Parse the result of pretty-printing again and make sure that AST
     -- is the same as AST of original snippet module span positions.
@@ -110,11 +106,7 @@
     -- Try re-formatting the formatted result to check if we get exactly
     -- the same output.
     when (cfgCheckIdempotence cfg) $
-<<<<<<< HEAD
-      let txt2 = printModule result1 $ cfgPrinterOpts cfgWithIndices
-=======
-      let txt2 = printSnippets result1
->>>>>>> 807ee05a
+      let txt2 = printSnippets result1 $ cfgPrinterOpts cfgWithIndices
        in case diffText txt txt2 path of
             Nothing -> return ()
             Just diff ->
