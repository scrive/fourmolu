--- conflicted
+++ resolved
@@ -4,12 +4,8 @@
 
 -- | Pretty-printer for Haskell AST.
 module Ormolu.Printer
-<<<<<<< HEAD
-  ( printModule,
+  ( printSnippets,
     PrinterOpts (..),
-=======
-  ( printSnippets,
->>>>>>> 807ee05a
   )
 where
 
@@ -29,11 +25,7 @@
   PrinterOptsTotal ->
   -- | Resulting rendition
   Text
-<<<<<<< HEAD
-printModule snippets printerOpts = T.concat . fmap printSnippet $ snippets
-=======
-printSnippets = T.concat . fmap printSnippet
->>>>>>> 807ee05a
+printSnippets snippets printerOpts = T.concat . fmap printSnippet $ snippets
   where
     printSnippet = \case
       ParsedSnippet ParseResult {..} ->
@@ -46,12 +38,7 @@
             )
             (mkSpanStream prParsedSource)
             prCommentStream
-<<<<<<< HEAD
-            prAnns
             printerOpts
-            prUseRecordDot
-=======
             prSourceType
->>>>>>> 807ee05a
             prExtensions
       RawSnippet r -> r