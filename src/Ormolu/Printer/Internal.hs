{-# LANGUAGE GeneralizedNewtypeDeriving #-}
{-# LANGUAGE LambdaCase #-}
{-# LANGUAGE OverloadedStrings #-}
{-# LANGUAGE RankNTypes #-}

-- | In most cases import "Ormolu.Printer.Combinators" instead, these
-- functions are the low-level building blocks and should not be used on
-- their own. The 'R' monad is re-exported from "Ormolu.Printer.Combinators"
-- as well.
module Ormolu.Printer.Internal
  ( -- * The 'R' monad
    R,
    runR,

    -- * Internal functions
    txt,
    interferingTxt,
    atom,
    space,
    newline,
    declNewline,
    askSourceType,
    askFixityOverrides,
    askFixityMap,
    inci,
    inciBy,
    inciByFrac,
    inciHalf,
    sitcc,
    sitccIfTrailing,
    Layout (..),
    enterLayout,
    vlayout,
    getLayout,
    getPrinterOpt,

    -- * Helpers for braces
    useBraces,
    dontUseBraces,
    canUseBraces,

    -- * Special helpers for comment placement
    CommentPosition (..),
    registerPendingCommentLine,
    trimSpanStream,
    nextEltSpan,
    popComment,
    getEnclosingSpan,
    withEnclosingSpan,
    thisLineSpans,

    -- * Stateful markers
    SpanMark (..),
    spanMarkSpan,
    HaddockStyle (..),
    setSpanMark,
    getSpanMark,

    -- * Extensions
    isExtensionEnabled,
  )
where

import Control.Monad.Reader
import Control.Monad.State.Strict
import Data.Bool (bool)
import Data.Coerce
import Data.Functor.Identity (runIdentity)
import Data.Maybe (listToMaybe)
import Data.Text (Text)
import qualified Data.Text as T
import qualified Data.Text.Lazy as TL
import Data.Text.Lazy.Builder
import GHC.Data.EnumSet (EnumSet)
import qualified GHC.Data.EnumSet as EnumSet
import GHC.LanguageExtensions.Type
import GHC.Types.SrcLoc
import GHC.Utils.Outputable (Outputable)
<<<<<<< HEAD
import Ormolu.Config
=======
import Ormolu.Config (SourceType (..))
import Ormolu.Fixity (FixityMap, LazyFixityMap)
>>>>>>> 5e668976
import Ormolu.Parser.CommentStream
import Ormolu.Printer.SpanStream
import Ormolu.Utils (showOutputable)

----------------------------------------------------------------------------
-- The 'R' monad

-- | The 'R' monad hosts combinators that allow us to describe how to render
-- AST.
newtype R a = R (ReaderT RC (State SC) a)
  deriving (Functor, Applicative, Monad)

-- | Reader context of 'R'. This should be used when we control rendering by
-- enclosing certain expressions with wrappers.
data RC = RC
  { -- | Indentation level, as the column index we need to start from after
    -- a newline if we break lines
    rcIndent :: !Int,
    -- | Current layout
    rcLayout :: Layout,
    -- | Spans of enclosing elements of AST
    rcEnclosingSpans :: [RealSrcSpan],
    -- | Whether the last expression in the layout can use braces
    rcCanUseBraces :: Bool,
    rcPrinterOpts :: PrinterOptsTotal,
    -- | Enabled extensions
    rcExtensions :: EnumSet Extension,
    -- | Whether the source is a signature or a regular module
    rcSourceType :: SourceType,
    -- | Fixity map overrides, kept separately because if we parametrized
    -- 'Ormolu.Fixity.buildFixityMap' by fixity overrides it would break
    -- memoization
    rcFixityOverrides :: FixityMap,
    -- | Fixity map for operators
    rcFixityMap :: LazyFixityMap
  }

-- | State context of 'R'.
data SC = SC
  { -- | Index of the next column to render
    scColumn :: !Int,
    -- | Indentation level that was used for the current line
    scIndent :: !Int,
    -- | Rendered source code so far
    scBuilder :: Builder,
    -- | Span stream
    scSpanStream :: SpanStream,
    -- | Spans of atoms that have been printed on the current line so far
    scThisLineSpans :: [RealSrcSpan],
    -- | Comment stream
    scCommentStream :: CommentStream,
    -- | Pending comment lines (in reverse order) to be inserted before next
    -- newline, 'Int' is the indentation level
    scPendingComments :: ![(CommentPosition, Text)],
    -- | Whether to output a space before the next output
    scRequestedDelimiter :: !RequestedDelimiter,
    -- | An auxiliary marker for keeping track of last output element
    scSpanMark :: !(Maybe SpanMark)
  }

-- | Make sure next output is delimited by one of the following.
data RequestedDelimiter
  = -- | A space
    RequestedSpace
  | -- | A newline
    RequestedNewline
  | -- | Nothing
    RequestedNothing
  | -- | We just output a newline
    AfterNewline
  | -- | We haven't printed anything yet
    VeryBeginning
  deriving (Eq, Show)

-- | 'Layout' options.
data Layout
  = -- | Put everything on single line
    SingleLine
  | -- | Use multiple lines
    MultiLine
  deriving (Eq, Show)

-- | Modes for rendering of pending comments.
data CommentPosition
  = -- | Put the comment on the same line
    OnTheSameLine
  | -- | Put the comment on next line
    OnNextLine
  deriving (Eq, Show)

-- | Run 'R' monad.
runR ::
  -- | Monad to run
  R () ->
  -- | Span stream
  SpanStream ->
  -- | Comment stream
  CommentStream ->
  PrinterOptsTotal ->
  -- | Whether the source is a signature or a regular module
  SourceType ->
  -- | Enabled extensions
  EnumSet Extension ->
  -- | Fixity overrides
  FixityMap ->
  -- | Fixity map
  LazyFixityMap ->
  -- | Resulting rendition
  Text
<<<<<<< HEAD
runR (R m) sstream cstream printerOpts sourceType extensions =
=======
runR (R m) sstream cstream sourceType extensions fixityOverrides fixityMap =
>>>>>>> 5e668976
  TL.toStrict . toLazyText . scBuilder $ execState (runReaderT m rc) sc
  where
    rc =
      RC
        { rcIndent = 0,
          rcLayout = MultiLine,
          rcEnclosingSpans = [],
          rcCanUseBraces = False,
          rcPrinterOpts = printerOpts,
          rcExtensions = extensions,
          rcSourceType = sourceType,
          rcFixityOverrides = fixityOverrides,
          rcFixityMap = fixityMap
        }
    sc =
      SC
        { scColumn = 0,
          scIndent = 0,
          scBuilder = mempty,
          scSpanStream = sstream,
          scThisLineSpans = [],
          scCommentStream = cstream,
          scPendingComments = [],
          scRequestedDelimiter = VeryBeginning,
          scSpanMark = Nothing
        }

----------------------------------------------------------------------------
-- Internal functions

-- | Type of the thing to output. Influences the primary low-level rendering
-- function 'spit'.
data SpitType
  = -- | Simple opaque text that breaks comment series.
    SimpleText
  | -- | Like 'SimpleText', but assume that when this text is inserted it
    -- will separate an 'Atom' and its pending comments, so insert an extra
    -- 'newline' in that case to force the pending comments and continue on
    -- a fresh line.
    InterferingText
  | -- | An atom that typically have span information in the AST and can
    -- have comments attached to it.
    Atom
  | -- | Used for rendering comment lines.
    CommentPart
  deriving (Show, Eq)

-- | Output a fixed 'Text' fragment. The argument may not contain any line
-- breaks. 'txt' is used to output all sorts of “fixed” bits of syntax like
-- keywords and pipes @|@ in functional dependencies.
--
-- To separate various bits of syntax with white space use 'space' instead
-- of @'txt' " "@. To output 'Outputable' Haskell entities like numbers use
-- 'atom'.
txt ::
  -- | 'Text' to output
  Text ->
  R ()
txt = spit SimpleText

-- | Similar to 'txt' but the text inserted this way is assumed to break the
-- “link” between the preceding atom and its pending comments.
interferingTxt ::
  -- | 'Text' to output
  Text ->
  R ()
interferingTxt = spit InterferingText

-- | Output 'Outputable' fragment of AST. This can be used to output numeric
-- literals and similar. Everything that doesn't have inner structure but
-- does have an 'Outputable' instance.
atom ::
  Outputable a =>
  a ->
  R ()
atom = spit Atom . T.pack . showOutputable

-- | Low-level non-public helper to define 'txt' and 'atom'.
spit ::
  -- | Type of the thing to spit
  SpitType ->
  -- | 'Text' to output
  Text ->
  R ()
spit _ "" = return ()
spit stype text = do
  requestedDel <- R (gets scRequestedDelimiter)
  pendingComments <- R (gets scPendingComments)
  when (stype == InterferingText && not (null pendingComments)) newline
  case requestedDel of
    RequestedNewline -> do
      R . modify $ \sc ->
        sc
          { scRequestedDelimiter = RequestedNothing
          }
      case stype of
        CommentPart -> newlineRaw
        _ -> newline
    _ -> return ()
  R $ do
    i <- asks rcIndent
    c <- gets scColumn
    closestEnclosing <- asks (listToMaybe . rcEnclosingSpans)
    let indentedTxt = spaces <> text
        spaces = T.replicate spacesN " "
        spacesN =
          if c == 0
            then i
            else bool 0 1 (requestedDel == RequestedSpace)
    modify $ \sc ->
      sc
        { scBuilder = scBuilder sc <> fromText indentedTxt,
          scColumn = scColumn sc + T.length indentedTxt,
          scIndent =
            if c == 0
              then i
              else scIndent sc,
          scThisLineSpans =
            let xs = scThisLineSpans sc
             in case stype of
                  Atom -> case closestEnclosing of
                    Nothing -> xs
                    Just x -> x : xs
                  _ -> xs,
          scRequestedDelimiter = RequestedNothing,
          scSpanMark =
            -- If there are pending comments, do not reset last comment
            -- location.
            if (stype == CommentPart) || (not . null . scPendingComments) sc
              then scSpanMark sc
              else Nothing
        }

-- | This primitive /does not/ necessarily output a space. It just ensures
-- that the next thing that will be printed on the same line will be
-- separated by a single space from the previous output. Using this
-- combinator twice results in at most one space.
--
-- In practice this design prevents trailing white space and makes it hard
-- to output more than one delimiting space in a row, which is what we
-- usually want.
space :: R ()
space = R . modify $ \sc ->
  sc
    { scRequestedDelimiter = case scRequestedDelimiter sc of
        RequestedNothing -> RequestedSpace
        other -> other
    }

declNewline :: R ()
declNewline = newlineRawN =<< getPrinterOpt poNewlinesBetweenDecls

-- | Output a newline. First time 'newline' is used after some non-'newline'
-- output it gets inserted immediately. Second use of 'newline' does not
-- output anything but makes sure that the next non-white space output will
-- be prefixed by a newline. Using 'newline' more than twice in a row has no
-- effect. Also, using 'newline' at the very beginning has no effect, this
-- is to avoid leading whitespace.
--
-- Similarly to 'space', this design prevents trailing newlines and makes it
-- hard to output more than one blank newline in a row.
newline :: R ()
newline = do
  indent <- R (gets scIndent)
  cs <- reverse <$> R (gets scPendingComments)
  case cs of
    [] -> newlineRaw
    ((position, _) : _) -> do
      case position of
        OnTheSameLine -> space
        OnNextLine -> newlineRaw
      R . forM_ cs $ \(_, text) ->
        let modRC rc =
              rc
                { rcIndent = indent
                }
            R m = do
              unless (T.null text) $
                spit CommentPart text
              newlineRaw
         in local modRC m
      R . modify $ \sc ->
        sc
          { scPendingComments = []
          }

-- | Low-level newline primitive. This one always just inserts a newline, no
-- hooks can be attached.
newlineRaw :: R ()
newlineRaw = newlineRawN 1

-- | Low-level newline primitive. This always inserts 'n' newlines.
newlineRawN :: Int -> R ()
newlineRawN n = R . modify $ \sc ->
  let requestedDel = scRequestedDelimiter sc
      builderSoFar = scBuilder sc
      n' = case requestedDel of
        AfterNewline -> n - 1
        RequestedNewline -> n - 1
        VeryBeginning -> n - 1
        _ -> n
   in sc
        { scBuilder = builderSoFar <> mconcat (replicate n' "\n"),
          scColumn = 0,
          scIndent = 0,
          scThisLineSpans = [],
          scRequestedDelimiter = case scRequestedDelimiter sc of
            AfterNewline -> RequestedNewline
            RequestedNewline -> RequestedNewline
            VeryBeginning -> VeryBeginning
            _ -> AfterNewline
        }

-- | Return the source type.
askSourceType :: R SourceType
askSourceType = R (asks rcSourceType)

<<<<<<< HEAD
-- | Like 'inci', but indents by exactly the given number of steps.
=======
-- | Retrieve fixity overrides map.
askFixityOverrides :: R FixityMap
askFixityOverrides = R (asks rcFixityOverrides)

-- | Retrieve the lazy fixity map.
askFixityMap :: R LazyFixityMap
askFixityMap = R (asks rcFixityMap)

>>>>>>> 5e668976
inciBy :: Int -> R () -> R ()
inciBy step (R m) = R (local modRC m)
  where
    modRC rc =
      rc
        { rcIndent = roundDownToNearest step (rcIndent rc) + step
        }
    roundDownToNearest r n = (n `div` r) * r

-- | Like 'inci', but indents by the given fraction of a full step.
inciByFrac :: Int -> R () -> R ()
inciByFrac x m = do
  indentStep <- R $ asks (runIdentity . poIndentation . rcPrinterOpts)
  let step = indentStep `quot` x
  inciBy step m

-- | Increase indentation level by one indentation step for the inner
-- computation. 'inci' should be used when a part of code must be more
-- indented relative to the parts outside of 'inci' in order for the output
-- to be valid Haskell. When layout is single-line there is no obvious
-- effect, but with multi-line layout correct indentation levels matter.
inci :: R () -> R ()
inci = inciByFrac 1

-- | In rare cases, we have to indent by a positive amount smaller
-- than 'indentStep'.
inciHalf :: R () -> R ()
inciHalf = inciByFrac 2

-- | Set indentation level for the inner computation equal to current
-- column. This makes sure that the entire inner block is uniformly
-- \"shifted\" to the right.
sitcc :: R () -> R ()
sitcc (R m) = do
  requestedDel <- R (gets scRequestedDelimiter)
  i <- R (asks rcIndent)
  c <- R (gets scColumn)
  let modRC rc =
        rc
          { rcIndent = max i (c + bool 0 1 (requestedDel == RequestedSpace))
          }
  R (local modRC m)

-- | When using trailing commas, same as 'sitcc'; when using leading commas,
-- runs the input action unmodified.
sitccIfTrailing :: R () -> R ()
sitccIfTrailing x =
  getPrinterOpt poCommaStyle >>= \case
    Leading -> id x
    Trailing -> sitcc x

-- | Set 'Layout' for internal computation.
enterLayout :: Layout -> R () -> R ()
enterLayout l (R m) = R (local modRC m)
  where
    modRC rc =
      rc
        { rcLayout = l
        }

-- | Do one or another thing depending on current 'Layout'.
vlayout ::
  -- | Single line
  R a ->
  -- | Multi line
  R a ->
  R a
vlayout sline mline = do
  l <- getLayout
  case l of
    SingleLine -> sline
    MultiLine -> mline

-- | Get current 'Layout'.
getLayout :: R Layout
getLayout = R (asks rcLayout)

-- | Get a particular 'PrinterOpts' field from the environment.
getPrinterOpt :: (forall f. PrinterOpts f -> f a) -> R a
getPrinterOpt f = R $ asks $ runIdentity . f . rcPrinterOpts

----------------------------------------------------------------------------
-- Special helpers for comment placement

-- | Register a comment line for outputting. It will be inserted right
-- before next newline. When the comment goes after something else on the
-- same line, a space will be inserted between preceding text and the
-- comment when necessary.
registerPendingCommentLine ::
  -- | Comment position
  CommentPosition ->
  -- | 'Text' to output
  Text ->
  R ()
registerPendingCommentLine position text = R $ do
  modify $ \sc ->
    sc
      { scPendingComments = (position, text) : scPendingComments sc
      }

-- | Drop elements that begin before or at the same place as given
-- 'SrcSpan'.
trimSpanStream ::
  -- | Reference span
  RealSrcSpan ->
  R ()
trimSpanStream ref = do
  let leRef :: RealSrcSpan -> Bool
      leRef x = realSrcSpanStart x <= realSrcSpanStart ref
  R . modify $ \sc ->
    sc
      { scSpanStream = coerce (dropWhile leRef) (scSpanStream sc)
      }

-- | Get location of next element in AST.
nextEltSpan :: R (Maybe RealSrcSpan)
nextEltSpan = listToMaybe . coerce <$> R (gets scSpanStream)

-- | Pop a 'Comment' from the 'CommentStream' if given predicate is
-- satisfied and there are comments in the stream.
popComment ::
  (RealLocated Comment -> Bool) ->
  R (Maybe (RealLocated Comment))
popComment f = R $ do
  CommentStream cstream <- gets scCommentStream
  case cstream of
    [] -> return Nothing
    (x : xs) ->
      if f x
        then
          Just x
            <$ modify
              ( \sc ->
                  sc
                    { scCommentStream = CommentStream xs
                    }
              )
        else return Nothing

-- | Get the first enclosing 'RealSrcSpan' that satisfies given predicate.
getEnclosingSpan ::
  -- | Predicate to use
  (RealSrcSpan -> Bool) ->
  R (Maybe RealSrcSpan)
getEnclosingSpan f =
  listToMaybe . filter f <$> R (asks rcEnclosingSpans)

-- | Set 'RealSrcSpan' of enclosing span for the given computation.
withEnclosingSpan :: RealSrcSpan -> R () -> R ()
withEnclosingSpan spn (R m) = R (local modRC m)
  where
    modRC rc =
      rc
        { rcEnclosingSpans = spn : rcEnclosingSpans rc
        }

-- | Get spans on this line so far.
thisLineSpans :: R [RealSrcSpan]
thisLineSpans = R (gets scThisLineSpans)

----------------------------------------------------------------------------
-- Stateful markers

-- | An auxiliary marker for keeping track of last output element.
data SpanMark
  = -- | Haddock comment
    HaddockSpan HaddockStyle RealSrcSpan
  | -- | Non-haddock comment
    CommentSpan RealSrcSpan
  | -- | A statement in a do-block and such span
    StatementSpan RealSrcSpan

-- | Project 'RealSrcSpan' from 'SpanMark'.
spanMarkSpan :: SpanMark -> RealSrcSpan
spanMarkSpan = \case
  HaddockSpan _ s -> s
  CommentSpan s -> s
  StatementSpan s -> s

-- | Haddock string style.
data HaddockStyle
  = -- | @-- |@
    Pipe
  | -- | @-- ^@
    Caret
  | -- | @-- *@
    Asterisk Int
  | -- | @-- $@
    Named String

-- | Set span of last output comment.
setSpanMark ::
  -- | Span mark to set
  SpanMark ->
  R ()
setSpanMark spnMark = R . modify $ \sc ->
  sc
    { scSpanMark = Just spnMark
    }

-- | Get span of last output comment.
getSpanMark :: R (Maybe SpanMark)
getSpanMark = R (gets scSpanMark)

----------------------------------------------------------------------------
-- Helpers for braces

-- | Make the inner computation use braces around single-line layouts.
useBraces :: R () -> R ()
useBraces (R r) = R (local (\i -> i {rcCanUseBraces = True}) r)

-- | Make the inner computation omit braces around single-line layouts.
dontUseBraces :: R () -> R ()
dontUseBraces (R r) = R (local (\i -> i {rcCanUseBraces = False}) r)

-- | Return 'True' if we can use braces in this context.
canUseBraces :: R Bool
canUseBraces = R (asks rcCanUseBraces)

----------------------------------------------------------------------------
-- Extensions

isExtensionEnabled :: Extension -> R Bool
isExtensionEnabled ext = R . asks $ EnumSet.member ext . rcExtensions<|MERGE_RESOLUTION|>--- conflicted
+++ resolved
@@ -76,12 +76,8 @@
 import GHC.LanguageExtensions.Type
 import GHC.Types.SrcLoc
 import GHC.Utils.Outputable (Outputable)
-<<<<<<< HEAD
 import Ormolu.Config
-=======
-import Ormolu.Config (SourceType (..))
 import Ormolu.Fixity (FixityMap, LazyFixityMap)
->>>>>>> 5e668976
 import Ormolu.Parser.CommentStream
 import Ormolu.Printer.SpanStream
 import Ormolu.Utils (showOutputable)
@@ -191,11 +187,7 @@
   LazyFixityMap ->
   -- | Resulting rendition
   Text
-<<<<<<< HEAD
-runR (R m) sstream cstream printerOpts sourceType extensions =
-=======
-runR (R m) sstream cstream sourceType extensions fixityOverrides fixityMap =
->>>>>>> 5e668976
+runR (R m) sstream cstream printerOpts sourceType extensions fixityOverrides fixityMap =
   TL.toStrict . toLazyText . scBuilder $ execState (runReaderT m rc) sc
   where
     rc =
@@ -413,9 +405,6 @@
 askSourceType :: R SourceType
 askSourceType = R (asks rcSourceType)
 
-<<<<<<< HEAD
--- | Like 'inci', but indents by exactly the given number of steps.
-=======
 -- | Retrieve fixity overrides map.
 askFixityOverrides :: R FixityMap
 askFixityOverrides = R (asks rcFixityOverrides)
@@ -424,7 +413,7 @@
 askFixityMap :: R LazyFixityMap
 askFixityMap = R (asks rcFixityMap)
 
->>>>>>> 5e668976
+-- | Like 'inci', but indents by exactly the given number of steps.
 inciBy :: Int -> R () -> R ()
 inciBy step (R m) = R (local modRC m)
   where
