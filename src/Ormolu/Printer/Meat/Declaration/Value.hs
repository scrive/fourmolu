{-# LANGUAGE LambdaCase #-}
{-# LANGUAGE MultiWayIf #-}
{-# LANGUAGE OverloadedStrings #-}
{-# LANGUAGE PatternSynonyms #-}
{-# LANGUAGE RecordWildCards #-}
{-# LANGUAGE TypeApplications #-}
{-# LANGUAGE ViewPatterns #-}

module Ormolu.Printer.Meat.Declaration.Value
  ( p_valDecl,
    p_pat,
    p_hsExpr,
    p_hsSplice,
    p_stringLit,
  )
where

import Control.Monad
import Data.Bool (bool)
import Data.Char (isPunctuation, isSymbol)
import Data.Data hiding (Infix, Prefix)
import Data.Function (on)
import Data.Functor ((<&>))
import Data.Generics.Schemes (everything)
import Data.List (intersperse, sortBy)
import Data.List.NonEmpty (NonEmpty (..), (<|))
import qualified Data.List.NonEmpty as NE
import Data.Maybe (isJust)
import Data.Text (Text)
import qualified Data.Text as Text
<<<<<<< HEAD
import GHC
import OccName (occNameString)
import Ormolu.Config
=======
import GHC.Data.Bag (bagToList)
import GHC.Hs.Binds
import GHC.Hs.Expr
import GHC.Hs.Extension
import GHC.Hs.Lit
import GHC.Hs.Pat
import GHC.Hs.Type
import GHC.LanguageExtensions.Type (Extension (NegativeLiterals))
import GHC.Parser.Annotation
import GHC.Parser.CharClass (is_space)
import GHC.Types.Basic
import GHC.Types.Name.Occurrence (occNameString)
import GHC.Types.Name.Reader
import GHC.Types.SrcLoc
>>>>>>> d14132ec
import Ormolu.Printer.Combinators
import Ormolu.Printer.Internal
import Ormolu.Printer.Meat.Common
import {-# SOURCE #-} Ormolu.Printer.Meat.Declaration
import Ormolu.Printer.Meat.Declaration.Signature
import Ormolu.Printer.Meat.Type
import Ormolu.Printer.Operators
import Ormolu.Utils

-- | Style of a group of equations.
data MatchGroupStyle
  = Function (Located RdrName)
  | PatternBind
  | Case
  | Lambda
  | LambdaCase

-- | Style of equations in a group.
data GroupStyle
  = EqualSign
  | RightArrow

-- | Expression placement. This marks the places where expressions that
-- implement handing forms may use them.
data Placement
  = -- | Multi-line layout should cause
    -- insertion of a newline and indentation
    -- bump
    Normal
  | -- | Expressions that have hanging form
    -- should use it and avoid bumping one level
    -- of indentation
    Hanging
  deriving (Eq, Show)

p_valDecl :: HsBindLR GhcPs GhcPs -> R ()
p_valDecl = \case
  FunBind NoExtField funId funMatches _ -> p_funBind funId funMatches
  PatBind NoExtField pat grhss _ -> p_match PatternBind False NoSrcStrict [pat] grhss
  VarBind {} -> notImplemented "VarBinds" -- introduced by the type checker
  AbsBinds {} -> notImplemented "AbsBinds" -- introduced by the type checker
  PatSynBind NoExtField psb -> p_patSynBind psb

p_funBind ::
  Located RdrName ->
  MatchGroup GhcPs (LHsExpr GhcPs) ->
  R ()
p_funBind name = p_matchGroup (Function name)

p_matchGroup ::
  MatchGroupStyle ->
  MatchGroup GhcPs (LHsExpr GhcPs) ->
  R ()
p_matchGroup = p_matchGroup' exprPlacement p_hsExpr

p_matchGroup' ::
  Data body =>
  -- | How to get body placement
  (body -> Placement) ->
  -- | How to print body
  (body -> R ()) ->
  -- | Style of this group of equations
  MatchGroupStyle ->
  -- | Match group
  MatchGroup GhcPs (Located body) ->
  R ()
p_matchGroup' placer render style mg@MG {..} = do
  let ob = case style of
        Case -> bracesIfEmpty
        LambdaCase -> bracesIfEmpty
        _ -> dontUseBraces
        where
          bracesIfEmpty = if isEmptyMatchGroup mg then useBraces else id
  -- Since we are forcing braces on 'sepSemi' based on 'ob', we have to
  -- restore the brace state inside the sepsemi.
  ub <- bool dontUseBraces useBraces <$> canUseBraces
  ob $ sepSemi (located' (ub . p_Match)) (unLoc mg_alts)
  where
    p_Match m@Match {..} =
      p_match'
        placer
        render
        (adjustMatchGroupStyle m style)
        (isInfixMatch m)
        (matchStrictness m)
        m_pats
        m_grhss

-- | Function id obtained through pattern matching on 'FunBind' should not
-- be used to print the actual equations because the different ‘RdrNames’
-- used in the equations may have different “decorations” (such as backticks
-- and paretheses) associated with them. It is necessary to use per-equation
-- names obtained from 'm_ctxt' of 'Match'. This function replaces function
-- name inside of 'Function' accordingly.
adjustMatchGroupStyle ::
  Match GhcPs body ->
  MatchGroupStyle ->
  MatchGroupStyle
adjustMatchGroupStyle m = \case
  Function _ -> (Function . mc_fun . m_ctxt) m
  style -> style

matchStrictness :: Match id body -> SrcStrictness
matchStrictness match =
  case m_ctxt match of
    FunRhs {mc_strictness = s} -> s
    _ -> NoSrcStrict

p_match ::
  -- | Style of the group
  MatchGroupStyle ->
  -- | Is this an infix match?
  Bool ->
  -- | Strictness prefix (FunBind)
  SrcStrictness ->
  -- | Argument patterns
  [LPat GhcPs] ->
  -- | Equations
  GRHSs GhcPs (LHsExpr GhcPs) ->
  R ()
p_match = p_match' exprPlacement p_hsExpr

p_match' ::
  Data body =>
  -- | How to get body placement
  (body -> Placement) ->
  -- | How to print body
  (body -> R ()) ->
  -- | Style of this group of equations
  MatchGroupStyle ->
  -- | Is this an infix match?
  Bool ->
  -- | Strictness prefix (FunBind)
  SrcStrictness ->
  -- | Argument patterns
  [LPat GhcPs] ->
  -- | Equations
  GRHSs GhcPs (Located body) ->
  R ()
p_match' placer render style isInfix strictness m_pats GRHSs {..} = do
  -- Normally, since patterns may be placed in a multi-line layout, it is
  -- necessary to bump indentation for the pattern group so it's more
  -- indented than function name. This in turn means that indentation for
  -- the body should also be bumped. Normally this would mean that bodies
  -- would start with two indentation steps applied, which is ugly, so we
  -- need to be a bit more clever here and bump indentation level only when
  -- pattern group is multiline.
  case strictness of
    NoSrcStrict -> return ()
    SrcStrict -> txt "!"
    SrcLazy -> txt "~"
  indentBody <- case NE.nonEmpty m_pats of
    Nothing ->
      False <$ case style of
        Function name -> p_rdrName name
        _ -> return ()
    Just ne_pats -> do
      let combinedSpans = case style of
            Function name -> combineSrcSpans (getLoc name) patSpans
            _ -> patSpans
          patSpans = combineSrcSpans' (getLoc <$> ne_pats)
          indentBody = not (isOneLineSpan combinedSpans)
      switchLayout [combinedSpans] $ do
        let stdCase = sep breakpoint (located' p_pat) m_pats
        case style of
          Function name ->
            p_infixDefHelper
              isInfix
              indentBody
              (p_rdrName name)
              (located' p_pat <$> m_pats)
          PatternBind -> stdCase
          Case -> stdCase
          Lambda -> do
            let needsSpace = case unLoc (NE.head ne_pats) of
                  LazyPat _ _ -> True
                  BangPat _ _ -> True
                  SplicePat _ _ -> True
                  _ -> False
            txt "\\"
            when needsSpace space
            sitcc stdCase
          LambdaCase -> stdCase
      return indentBody
  let -- Calculate position of end of patterns. This is useful when we decide
      -- about putting certain constructions in hanging positions.
      endOfPats = case NE.nonEmpty m_pats of
        Nothing -> case style of
          Function name -> Just (getLoc name)
          _ -> Nothing
        Just pats -> (Just . getLoc . NE.last) pats
      isCase = \case
        Case -> True
        LambdaCase -> True
        _ -> False
      hasGuards = withGuards grhssGRHSs
      grhssSpan =
        combineSrcSpans' $
          getGRHSSpan . unLoc <$> NE.fromList grhssGRHSs
      patGrhssSpan =
        maybe
          grhssSpan
          (combineSrcSpans grhssSpan . srcLocSpan . srcSpanEnd)
          endOfPats
      placement =
        case endOfPats of
          Nothing -> blockPlacement placer grhssGRHSs
          Just spn ->
            if onTheSameLine spn grhssSpan
              then blockPlacement placer grhssGRHSs
              else Normal
      p_body = do
        let groupStyle =
              if isCase style && hasGuards
                then RightArrow
                else EqualSign
        sep newline (located' (p_grhs' placer render groupStyle)) grhssGRHSs
      p_where = do
        let whereIsEmpty = eqEmptyLocalBinds (unLoc grhssLocalBinds)
        unless (eqEmptyLocalBinds (unLoc grhssLocalBinds)) $ do
          breakpoint
          indentWhere <- getPrinterOpt poIndentWheres
          bool (inciBy $ -2) id indentWhere $ txt "where"
          unless whereIsEmpty breakpoint
          inciIf indentWhere $ located grhssLocalBinds p_hsLocalBinds
  inciIf indentBody $ do
    unless (length grhssGRHSs > 1) $
      case style of
        Function _ | hasGuards -> return ()
        Function _ -> space >> inci equals
        PatternBind -> space >> inci equals
        s | isCase s && hasGuards -> return ()
        _ -> space >> txt "->"
    switchLayout [patGrhssSpan] $
      placeHanging placement p_body
    inci p_where

p_grhs :: GroupStyle -> GRHS GhcPs (LHsExpr GhcPs) -> R ()
p_grhs = p_grhs' exprPlacement p_hsExpr

p_grhs' ::
  Data body =>
  -- | How to get body placement
  (body -> Placement) ->
  -- | How to print body
  (body -> R ()) ->
  GroupStyle ->
  GRHS GhcPs (Located body) ->
  R ()
p_grhs' placer render style (GRHS NoExtField guards body) =
  case guards of
    [] -> p_body
    xs -> do
      txt "|"
      space
      sitcc (sep commaDel (sitcc . located' p_stmt) xs)
      space
      inci $ case style of
        EqualSign -> equals
        RightArrow -> txt "->"
      placeHanging placement p_body
  where
    placement =
      case endOfGuards of
        Nothing -> placer (unLoc body)
        Just spn ->
          if onTheSameLine spn (getLoc body)
            then placer (unLoc body)
            else Normal
    endOfGuards =
      case NE.nonEmpty guards of
        Nothing -> Nothing
        Just gs -> (Just . getLoc . NE.last) gs
    p_body = located body render

p_hsCmd :: HsCmd GhcPs -> R ()
p_hsCmd = p_hsCmd' N

p_hsCmd' :: BracketStyle -> HsCmd GhcPs -> R ()
p_hsCmd' s = \case
  HsCmdArrApp NoExtField body input arrType rightToLeft -> do
    let (l, r) = if rightToLeft then (body, input) else (input, body)
    located l p_hsExpr
    breakpoint
    inci $ do
      case (arrType, rightToLeft) of
        (HsFirstOrderApp, True) -> txt "-<"
        (HsHigherOrderApp, True) -> txt "-<<"
        (HsFirstOrderApp, False) -> txt ">-"
        (HsHigherOrderApp, False) -> txt ">>-"
      placeHanging (exprPlacement (unLoc input)) $
        located r p_hsExpr
  HsCmdArrForm NoExtField form Prefix _ cmds -> banana s $ do
    located form p_hsExpr
    unless (null cmds) $ do
      breakpoint
      inci (sequence_ (intersperse breakpoint (located' p_hsCmdTop <$> cmds)))
  HsCmdArrForm NoExtField form Infix _ [left, right] ->
    let opTree = OpBranch (cmdOpTree left) form (cmdOpTree right)
     in p_cmdOpTree (reassociateOpTree getOpName opTree)
  HsCmdArrForm NoExtField _ Infix _ _ -> notImplemented "HsCmdArrForm"
  HsCmdApp NoExtField cmd expr -> do
    located cmd (p_hsCmd' s)
    space
    located expr p_hsExpr
  HsCmdLam NoExtField mgroup -> p_matchGroup' cmdPlacement p_hsCmd Lambda mgroup
  HsCmdPar NoExtField c -> parens N $ sitcc $ located c p_hsCmd
  HsCmdCase NoExtField e mgroup ->
    p_case cmdPlacement p_hsCmd e mgroup
  HsCmdLamCase NoExtField mgroup ->
    p_lamcase cmdPlacement p_hsCmd mgroup
  HsCmdIf NoExtField _ if' then' else' ->
    p_if cmdPlacement p_hsCmd if' then' else'
  HsCmdLet NoExtField localBinds c ->
    p_let p_hsCmd localBinds c
  HsCmdDo NoExtField es -> do
    txt "do"
    p_stmts cmdPlacement (p_hsCmd' S) es

p_hsCmdTop :: HsCmdTop GhcPs -> R ()
p_hsCmdTop (HsCmdTop NoExtField cmd) = located cmd p_hsCmd

-- | Render an expression preserving blank lines between such consecutive
-- expressions found in the original source code.
withSpacing ::
  -- | Rendering function
  (a -> R ()) ->
  -- | Entity to render
  Located a ->
  R ()
withSpacing f l = located l $ \x -> do
  case getLoc l of
    UnhelpfulSpan _ -> f x
    RealSrcSpan currentSpn _ -> do
      getSpanMark >>= \case
        -- Spacing before comments will be handled by the code
        -- that prints comments, so we just have to deal with
        -- blank lines between statements here.
        Just (StatementSpan lastSpn) ->
          if srcSpanStartLine currentSpn > srcSpanEndLine lastSpn + 1
            then newline
            else return ()
        _ -> return ()
      f x
      -- In some cases the (f x) expression may insert a new mark. We want
      -- to be careful not to override comment marks.
      getSpanMark >>= \case
        Just (HaddockSpan _ _) -> return ()
        Just (CommentSpan _) -> return ()
        _ -> setSpanMark (StatementSpan currentSpn)

p_stmt :: Stmt GhcPs (LHsExpr GhcPs) -> R ()
p_stmt = p_stmt' exprPlacement p_hsExpr

p_stmt' ::
  Data body =>
  -- | Placer
  (body -> Placement) ->
  -- | Render
  (body -> R ()) ->
  -- | Statement to render
  Stmt GhcPs (Located body) ->
  R ()
p_stmt' placer render = \case
  LastStmt NoExtField body _ _ -> located body render
  BindStmt NoExtField p f@(L l x) -> do
    located p p_pat
    space
    txt "<-"
    let loc = getLoc p
        placement
          | isOneLineSpan (mkSrcSpan (srcSpanEnd loc) (srcSpanStart l)) = placer x
          | otherwise = Normal
    switchLayout [loc, l] $
      placeHanging placement (located f render)
  ApplicativeStmt {} -> notImplemented "ApplicativeStmt" -- generated by renamer
  BodyStmt NoExtField body _ _ -> located body render
  LetStmt NoExtField binds -> do
    txt "let"
    space
    sitcc $ located binds p_hsLocalBinds
  ParStmt {} ->
    -- 'ParStmt' should always be eliminated in 'gatherStmt' already, such
    -- that it never occurs in 'p_stmt''. Consequently, handling it here
    -- would be redundant.
    notImplemented "ParStmt"
  TransStmt {..} ->
    -- 'TransStmt' only needs to account for render printing itself, since
    -- pretty printing of relevant statements (e.g., in 'trS_stmts') is
    -- handled through 'gatherStmt'.
    case (trS_form, trS_by) of
      (ThenForm, Nothing) -> do
        txt "then"
        breakpoint
        inci $ located trS_using p_hsExpr
      (ThenForm, Just e) -> do
        txt "then"
        breakpoint
        inci $ located trS_using p_hsExpr
        breakpoint
        txt "by"
        breakpoint
        inci $ located e p_hsExpr
      (GroupForm, Nothing) -> do
        txt "then group using"
        breakpoint
        inci $ located trS_using p_hsExpr
      (GroupForm, Just e) -> do
        txt "then group by"
        breakpoint
        inci $ located e p_hsExpr
        breakpoint
        txt "using"
        breakpoint
        inci $ located trS_using p_hsExpr
  RecStmt {..} -> do
    txt "rec"
    space
    sitcc $ sepSemi (withSpacing (p_stmt' placer render)) recS_stmts

p_stmts ::
  Data body =>
  -- | Placer
  (body -> Placement) ->
  -- | Render
  (body -> R ()) ->
  -- | Statements to render
  Located [Located (Stmt GhcPs (Located body))] ->
  R ()
p_stmts placer render es = do
  breakpoint
  ub <- layoutToBraces <$> getLayout
  inci . located es $
    sepSemi
      (ub . withSpacing (p_stmt' placer render))

gatherStmt :: ExprLStmt GhcPs -> [[ExprLStmt GhcPs]]
gatherStmt (L _ (ParStmt NoExtField block _ _)) =
  foldr ((<>) . gatherStmtBlock) [] block
gatherStmt (L s stmt@TransStmt {..}) =
  foldr liftAppend [] ((gatherStmt <$> trS_stmts) <> pure [[L s stmt]])
gatherStmt stmt = [[stmt]]

gatherStmtBlock :: ParStmtBlock GhcPs GhcPs -> [[ExprLStmt GhcPs]]
gatherStmtBlock (ParStmtBlock _ stmts _ _) =
  foldr (liftAppend . gatherStmt) [] stmts

p_hsLocalBinds :: HsLocalBindsLR GhcPs GhcPs -> R ()
p_hsLocalBinds = \case
  HsValBinds NoExtField (ValBinds NoExtField bag lsigs) -> do
    -- When in a single-line layout, there is a chance that the inner
    -- elements will also contain semicolons and they will confuse the
    -- parser. so we request braces around every element except the last.
    br <- layoutToBraces <$> getLayout
    let items =
          let injectLeft (L l x) = L l (Left x)
              injectRight (L l x) = L l (Right x)
           in (injectLeft <$> bagToList bag) ++ (injectRight <$> lsigs)
        positionToBracing = \case
          SinglePos -> id
          FirstPos -> br
          MiddlePos -> br
          LastPos -> id
        p_item' (p, item) =
          positionToBracing p $
            withSpacing (either p_valDecl p_sigDecl) item
        binds = sortBy (leftmost_smallest `on` getLoc) items
    sitcc $ sepSemi p_item' (attachRelativePos binds)
  HsValBinds NoExtField _ -> notImplemented "HsValBinds"
  HsIPBinds NoExtField (IPBinds NoExtField xs) ->
    -- Second argument of IPBind is always Left before type-checking.
    let p_ipBind (IPBind NoExtField (Left name) expr) = do
          atom name
          space
          equals
          breakpoint
          useBraces $ inci $ located expr p_hsExpr
        p_ipBind (IPBind NoExtField (Right _) _) =
          -- Should only occur after the type checker
          notImplemented "IPBind _ (Right _) _"
     in sepSemi (located' p_ipBind) xs
  EmptyLocalBinds NoExtField -> return ()

p_hsRecField ::
  HsRecField' RdrName (LHsExpr GhcPs) ->
  R ()
p_hsRecField HsRecField {..} = do
  p_rdrName hsRecFieldLbl
  unless hsRecPun $ do
    space
    equals
    let placement =
          if onTheSameLine (getLoc hsRecFieldLbl) (getLoc hsRecFieldArg)
            then exprPlacement (unLoc hsRecFieldArg)
            else Normal
    placeHanging placement (located hsRecFieldArg p_hsExpr)

p_hsExpr :: HsExpr GhcPs -> R ()
p_hsExpr = p_hsExpr' N

p_hsExpr' :: BracketStyle -> HsExpr GhcPs -> R ()
p_hsExpr' s = \case
  HsVar NoExtField name -> p_rdrName name
  HsUnboundVar NoExtField occ -> atom occ
  HsConLikeOut NoExtField _ -> notImplemented "HsConLikeOut"
  HsRecFld NoExtField x ->
    case x of
      Unambiguous NoExtField name -> p_rdrName name
      Ambiguous NoExtField name -> p_rdrName name
  HsOverLabel NoExtField _ v -> do
    txt "#"
    atom v
  HsIPVar NoExtField (HsIPName name) -> do
    txt "?"
    atom name
  HsOverLit NoExtField v -> atom (ol_val v)
  HsLit NoExtField lit ->
    case lit of
      HsString (SourceText stxt) _ -> p_stringLit stxt
      HsStringPrim (SourceText stxt) _ -> p_stringLit stxt
      r -> atom r
  HsLam NoExtField mgroup ->
    p_matchGroup Lambda mgroup
  HsLamCase NoExtField mgroup ->
    p_lamcase exprPlacement p_hsExpr mgroup
  HsApp NoExtField f x -> do
    let -- In order to format function applications with multiple parameters
        -- nicer, traverse the AST to gather the function and all the
        -- parameters together.
        gatherArgs f' knownArgs =
          case f' of
            L _ (HsApp _ l r) -> gatherArgs l (r <| knownArgs)
            _ -> (f', knownArgs)
        (func, args) = gatherArgs f (x :| [])
        -- We need to handle the last argument specially if it is a
        -- hanging construct, so separate it from the rest.
        (initp, lastp) = (NE.init args, NE.last args)
        initSpan =
          combineSrcSpans' $
            getLoc f :| [(srcLocSpan . srcSpanStart . getLoc) lastp]
        -- Hang the last argument only if the initial arguments span one
        -- line.
        placement =
          if isOneLineSpan initSpan
            then exprPlacement (unLoc lastp)
            else Normal
    -- If the last argument is not hanging, just separate every argument as
    -- usual. If it is hanging, print the initial arguments and hang the
    -- last one. Also, use braces around the every argument except the last
    -- one.
    case placement of
      Normal -> do
        let -- Usually we want to bump indentation for arguments for the
            -- sake of readability. However:
            -- When the function is itself a multi line do-block or a case
            -- expression, we can't indent by indentStep or more.
            -- When we are on the other hand *in* a do block, we have to
            -- indent by at least 1.
            -- Thus, we indent by half of indentStep when the function is
            -- a multi line do block or case expression.
            indentArg
              | isOneLineSpan (getLoc func) = inci
              | otherwise = case unLoc func of
                HsDo {} -> inciHalf
                HsCase {} -> inciHalf
                HsLamCase {} -> inciHalf
                _ -> inci
        ub <-
          getLayout <&> \case
            SingleLine -> useBraces
            MultiLine -> id
        ub $ do
          located func (p_hsExpr' s)
          breakpoint
          indentArg $ sep breakpoint (located' p_hsExpr) initp
        indentArg $ do
          unless (null initp) breakpoint
          located lastp p_hsExpr
      Hanging -> do
        useBraces . switchLayout [initSpan] $ do
          located func (p_hsExpr' s)
          breakpoint
          sep breakpoint (located' p_hsExpr) initp
        placeHanging placement . dontUseBraces $
          located lastp p_hsExpr
  HsAppType NoExtField e a -> do
    located e p_hsExpr
    breakpoint
    inci $ do
      txt "@"
      -- Insert a space when the type is represented as a TH splice to avoid
      -- gluing @ and $ together.
      case unLoc (hswc_body a) of
        HsSpliceTy {} -> space
        _ -> return ()
      located (hswc_body a) p_hsType
  OpApp NoExtField x op y -> do
    let opTree = OpBranch (exprOpTree x) op (exprOpTree y)
    p_exprOpTree s (reassociateOpTree getOpName opTree)
  NegApp NoExtField e NoExtField -> do
    negativeLiterals <- isExtensionEnabled NegativeLiterals
    let isLiteral = case unLoc e of
          HsLit {} -> True
          HsOverLit {} -> True
          _ -> False
    txt "-"
    -- If NegativeLiterals is enabled, we have to insert a space before
    -- negated literals, as `- 1` and `-1` have differing AST.
    when (negativeLiterals && isLiteral) space
    located e p_hsExpr
  HsPar NoExtField e -> do
    parens s $ sitcc $ located e $ dontUseBraces . p_hsExpr
  SectionL NoExtField x op -> do
    located x p_hsExpr
    breakpoint
    inci (located op p_hsExpr)
  SectionR NoExtField op x -> do
    located op p_hsExpr
    useRecordDot' <- useRecordDot
    let isRecordDot' = isRecordDot (unLoc op) (getLoc x)
    unless (useRecordDot' && isRecordDot') breakpoint
    inci (located x p_hsExpr)
  ExplicitTuple NoExtField args boxity ->
    let isSection = any (isMissing . unLoc) args
        isMissing = \case
          Missing NoExtField -> True
          _ -> False
        p_arg = \case
          Present NoExtField x -> located x p_hsExprListItem
          Missing NoExtField -> pure ()
        p_larg = sitcc . located' p_arg
        parens' =
          case boxity of
            Boxed -> parens
            Unboxed -> parensHash
     in if isSection
          then
            switchLayout [] . parens' s $
              sep comma p_larg args
          else
            switchLayout (getLoc <$> args) . parens' s $
              sep commaDel p_larg args
  ExplicitSum NoExtField tag arity e ->
    p_unboxedSum N tag arity (located e p_hsExpr)
  HsCase NoExtField e mgroup ->
    p_case exprPlacement p_hsExpr e mgroup
  HsIf NoExtField if' then' else' ->
    p_if exprPlacement p_hsExpr if' then' else'
  HsMultiIf NoExtField guards -> do
    txt "if"
    breakpoint
    inci . inci $ sep newline (located' (p_grhs RightArrow)) guards
  HsLet NoExtField localBinds e ->
    p_let p_hsExpr localBinds e
  HsDo NoExtField ctx es -> do
    let doBody moduleName header = do
          forM_ moduleName $ \m -> atom m *> txt "."
          txt header
          p_stmts exprPlacement (p_hsExpr' S) es
        compBody = brackets N . located es $ \xs -> do
          let p_parBody =
                sep
                  (breakpoint >> txt "|" >> space)
                  p_seqBody
              p_seqBody =
                sitcc'
                  . sep
                    commaDel
                    (located' (sitcc . p_stmt))
              sitcc' x =
                getPrinterOpt poCommaStyle >>= \case
                  Leading -> id x
                  Trailing -> sitcc x
              stmts = init xs
              yield = last xs
              lists = foldr (liftAppend . gatherStmt) [] stmts
          located yield p_stmt
          breakpoint
          txt "|"
          space
          p_parBody lists
    case ctx of
      DoExpr moduleName -> doBody moduleName "do"
      MDoExpr moduleName -> doBody moduleName "mdo"
      ListComp -> compBody
      MonadComp -> compBody
      ArrowExpr -> notImplemented "ArrowExpr"
      GhciStmtCtxt -> notImplemented "GhciStmtCtxt"
      PatGuard _ -> notImplemented "PatGuard"
      ParStmtCtxt _ -> notImplemented "ParStmtCtxt"
      TransStmtCtxt _ -> notImplemented "TransStmtCtxt"
  ExplicitList _ _ xs ->
    brackets s $
      sep commaDel (sitcc . located' p_hsExprListItem) xs
  RecordCon {..} -> do
    located rcon_con_name atom
    breakpointPreRecordBrace
    let HsRecFields {..} = rcon_flds
        updName f =
          (f :: HsRecField GhcPs (LHsExpr GhcPs))
            { hsRecFieldLbl = case unLoc $ hsRecFieldLbl f of
                FieldOcc _ n -> n
            }
        fields = located' (p_hsRecField . updName) <$> rec_flds
        dotdot =
          case rec_dotdot of
            Just {} -> [txt ".."]
            Nothing -> []
    inci . braces N $
      sep commaDel sitcc (fields <> dotdot)
  RecordUpd {..} -> do
    located rupd_expr p_hsExpr
    useRecordDot' <- useRecordDot
    let mrs sp = case getLoc sp of
          RealSrcSpan r _ -> Just r
          _ -> Nothing
    let isPluginForm =
          ((1 +) . srcSpanEndCol <$> mrs rupd_expr)
            == (srcSpanStartCol <$> mrs (head rupd_flds))
<<<<<<< HEAD
    unless (useRecordDot' && isPluginForm) breakpointPreRecordBrace
=======
            && onTheSameLine (getLoc rupd_expr) (getLoc $ head rupd_flds)
    unless (useRecordDot' && isPluginForm) breakpoint
>>>>>>> d14132ec
    let updName f =
          (f :: HsRecUpdField GhcPs)
            { hsRecFieldLbl = case unLoc $ hsRecFieldLbl f of
                Ambiguous _ n -> n
                Unambiguous _ n -> n
            }
        updBraces =
          if useRecordDot' && isPluginForm
            then recordDotBraces
            else inci . braces N
    updBraces $
      sep
        commaDel
        (sitcc . located' (p_hsRecField . updName))
        rupd_flds
  ExprWithTySig NoExtField x HsWC {hswc_body = HsIB {..}} -> sitcc $ do
    located x p_hsExpr
    space
    txt "::"
    breakpoint
    inci $ located hsib_body p_hsType
  ArithSeq NoExtField _ x ->
    case x of
      From from -> brackets s $ do
        located from p_hsExpr
        breakpoint
        txt ".."
      FromThen from next -> brackets s $ do
        sep commaDel (located' p_hsExpr) [from, next]
        breakpoint
        txt ".."
      FromTo from to -> brackets s $ do
        located from p_hsExpr
        breakpoint
        txt ".."
        space
        located to p_hsExpr
      FromThenTo from next to -> brackets s $ do
        sep commaDel (located' p_hsExpr) [from, next]
        breakpoint
        txt ".."
        space
        located to p_hsExpr
  HsBracket NoExtField x -> p_hsBracket x
  HsRnBracketOut {} -> notImplemented "HsRnBracketOut"
  HsTcBracketOut {} -> notImplemented "HsTcBracketOut"
  HsSpliceE NoExtField splice -> p_hsSplice splice
  HsProc NoExtField p e -> do
    txt "proc"
    located p $ \x -> do
      breakpoint
      inci (p_pat x)
      breakpoint
    txt "->"
    placeHanging (cmdTopPlacement (unLoc e)) $
      located e p_hsCmdTop
  HsStatic _ e -> do
    txt "static"
    breakpoint
    inci (located e p_hsExpr)
  HsTick {} -> notImplemented "HsTick"
  HsBinTick {} -> notImplemented "HsBinTick"
  HsPragE NoExtField prag x -> case prag of
    HsPragSCC NoExtField _ name -> do
      txt "{-# SCC "
      atom name
      txt " #-}"
      breakpoint
      located x p_hsExpr
    HsPragTick {} -> notImplemented "HsTickPragma"

p_patSynBind :: PatSynBind GhcPs GhcPs -> R ()
p_patSynBind PSB {..} = do
  let rhs = do
        space
        case psb_dir of
          Unidirectional -> do
            txt "<-"
            breakpoint
            located psb_def p_pat
          ImplicitBidirectional -> do
            equals
            breakpoint
            located psb_def p_pat
          ExplicitBidirectional mgroup -> do
            txt "<-"
            breakpoint
            located psb_def p_pat
            breakpoint
            txt "where"
            breakpoint
            inci (p_matchGroup (Function psb_id) mgroup)
  txt "pattern"
  case psb_args of
    PrefixCon xs -> do
      space
      p_rdrName psb_id
      inci $ do
        switchLayout (getLoc <$> xs) $ do
          unless (null xs) breakpoint
          sitcc (sep breakpoint p_rdrName xs)
        rhs
    RecCon xs -> do
      space
      p_rdrName psb_id
      inci $ do
        switchLayout (getLoc . recordPatSynPatVar <$> xs) $ do
          unless (null xs) breakpointPreRecordBrace
          braces N $
            sep commaDel (p_rdrName . recordPatSynPatVar) xs
        rhs
    InfixCon l r -> do
      switchLayout [getLoc l, getLoc r] $ do
        space
        p_rdrName l
        breakpoint
        inci $ do
          p_rdrName psb_id
          space
          p_rdrName r
      inci rhs

p_case ::
  Data body =>
  -- | Placer
  (body -> Placement) ->
  -- | Render
  (body -> R ()) ->
  -- | Expression
  LHsExpr GhcPs ->
  -- | Match group
  MatchGroup GhcPs (Located body) ->
  R ()
p_case placer render e mgroup = do
  txt "case"
  space
  located e p_hsExpr
  space
  txt "of"
  breakpoint
  inci (p_matchGroup' placer render Case mgroup)

p_lamcase ::
  Data body =>
  -- | Placer
  (body -> Placement) ->
  -- | Render
  (body -> R ()) ->
  -- | Expression
  MatchGroup GhcPs (Located body) ->
  R ()
p_lamcase placer render mgroup = do
  txt "\\case"
  breakpoint
  inci (p_matchGroup' placer render LambdaCase mgroup)

p_if ::
  Data body =>
  -- | Placer
  (body -> Placement) ->
  -- | Render
  (body -> R ()) ->
  -- | If
  LHsExpr GhcPs ->
  -- | Then
  Located body ->
  -- | Else
  Located body ->
  R ()
p_if placer render if' then' else' = do
  txt "if"
  space
  located if' p_hsExpr
  breakpoint
  inci $ do
    txt "then"
    space
    located then' $ \x ->
      placeHanging (placer x) (render x)
    breakpoint
    txt "else"
    space
    located else' $ \x ->
      placeHanging (placer x) (render x)

p_let ::
  Data body =>
  -- | Render
  (body -> R ()) ->
  Located (HsLocalBindsLR GhcPs GhcPs) ->
  Located body ->
  R ()
p_let render localBinds e = sitcc $ do
  txt "let"
  space
  dontUseBraces $ sitcc (located localBinds p_hsLocalBinds)
  vlayout space (newline >> txt " ")
  txt "in"
  space
  sitcc (located e render)

p_pat :: Pat GhcPs -> R ()
p_pat = \case
  WildPat NoExtField -> txt "_"
  VarPat NoExtField name -> p_rdrName name
  LazyPat NoExtField pat -> do
    txt "~"
    located pat p_pat
  AsPat NoExtField name pat -> do
    p_rdrName name
    txt "@"
    located pat p_pat
  ParPat NoExtField pat ->
    located pat (parens S . sitcc . p_pat)
  BangPat NoExtField pat -> do
    txt "!"
    located pat p_pat
  ListPat NoExtField pats ->
    brackets S $ sep commaDel (located' p_pat) pats
  TuplePat NoExtField pats boxing -> do
    let parens' =
          case boxing of
            Boxed -> parens S
            Unboxed -> parensHash S
    parens' $ sep commaDel (sitcc . located' p_pat) pats
  SumPat NoExtField pat tag arity ->
    p_unboxedSum S tag arity (located pat p_pat)
  ConPat NoExtField pat details ->
    case details of
      PrefixCon xs -> sitcc $ do
        p_rdrName pat
        unless (null xs) $ do
          breakpoint
          inci . sitcc $ sep breakpoint (sitcc . located' p_pat) xs
      RecCon (HsRecFields fields dotdot) -> do
        p_rdrName pat
        breakpointPreRecordBrace
        let f = \case
              Nothing -> txt ".."
              Just x -> located x p_pat_hsRecField
        inci . braces N . sep commaDel f $
          case dotdot of
            Nothing -> Just <$> fields
            Just (L _ n) -> (Just <$> take n fields) ++ [Nothing]
      InfixCon l r -> do
        switchLayout [getLoc l, getLoc r] $ do
          located l p_pat
          breakpoint
          inci $ do
            p_rdrName pat
            space
            located r p_pat
  ViewPat NoExtField expr pat -> sitcc $ do
    located expr p_hsExpr
    space
    txt "->"
    breakpoint
    inci (located pat p_pat)
  SplicePat NoExtField splice -> p_hsSplice splice
  LitPat NoExtField p -> atom p
  NPat NoExtField v (isJust -> isNegated) NoExtField -> do
    when isNegated $ do
      txt "-"
      negativeLiterals <- isExtensionEnabled NegativeLiterals
      when negativeLiterals space
    located v (atom . ol_val)
  NPlusKPat NoExtField n k _ _ _ -> sitcc $ do
    p_rdrName n
    breakpoint
    inci $ do
      txt "+"
      space
      located k (atom . ol_val)
  SigPat NoExtField pat HsPS {..} -> do
    located pat p_pat
    p_typeAscription (HsWC NoExtField (HsIB NoExtField hsps_body))

p_pat_hsRecField :: HsRecField' (FieldOcc GhcPs) (LPat GhcPs) -> R ()
p_pat_hsRecField HsRecField {..} = do
  located hsRecFieldLbl $ \x ->
    p_rdrName (rdrNameFieldOcc x)
  unless hsRecPun $ do
    space
    equals
    breakpoint
    inci (located hsRecFieldArg p_pat)

p_unboxedSum :: BracketStyle -> ConTag -> Arity -> R () -> R ()
p_unboxedSum s tag arity m = do
  let before = tag - 1
      after = arity - before - 1
      args = replicate before Nothing <> [Just m] <> replicate after Nothing
      f x =
        case x :: Maybe (R ()) of
          Nothing ->
            space
          Just m' -> do
            space
            m'
            space
  parensHash s $ sep (txt "|") f args

p_hsSplice :: HsSplice GhcPs -> R ()
p_hsSplice = \case
  HsTypedSplice NoExtField deco _ expr -> p_hsSpliceTH True expr deco
  HsUntypedSplice NoExtField deco _ expr -> p_hsSpliceTH False expr deco
  HsQuasiQuote NoExtField _ quoterName srcSpan str -> do
    txt "["
    p_rdrName (L srcSpan quoterName)
    txt "|"
    -- QuasiQuoters often rely on precise custom strings. We cannot do any
    -- formatting here without potentially breaking someone's code.
    atom str
    txt "|]"
  HsSpliced {} -> notImplemented "HsSpliced"

p_hsSpliceTH ::
  -- | Typed splice?
  Bool ->
  -- | Splice expression
  LHsExpr GhcPs ->
  -- | Splice decoration
  SpliceDecoration ->
  R ()
p_hsSpliceTH isTyped expr = \case
  DollarSplice -> do
    txt decoSymbol
    located expr (sitcc . p_hsExpr)
  BareSplice ->
    located expr (sitcc . p_hsExpr)
  where
    decoSymbol = if isTyped then "$$" else "$"

p_hsBracket :: HsBracket GhcPs -> R ()
p_hsBracket = \case
  ExpBr NoExtField expr -> do
    anns <- getEnclosingAnns
    let name = case anns of
          AnnOpenEQ : _ -> ""
          _ -> "e"
    quote name (located expr p_hsExpr)
  PatBr NoExtField pat -> located pat (quote "p" . p_pat)
  DecBrL NoExtField decls -> quote "d" (handleStarIsType decls (p_hsDecls Free decls))
  DecBrG NoExtField _ -> notImplemented "DecBrG" -- result of renamer
  TypBr NoExtField ty -> quote "t" (located ty (handleStarIsType ty . p_hsType))
  VarBr NoExtField isSingleQuote name -> do
    txt (bool "''" "'" isSingleQuote)
    -- HACK As you can see we use 'noLoc' here to be able to pass name into
    -- 'p_rdrName' since the latter expects a "located" thing. The problem
    -- is that 'VarBr' doesn't provide us with location of the name. This in
    -- turn makes it impossible to detect if there are parentheses around
    -- it, etc. So we have to add parentheses manually assuming they are
    -- necessary for all operators.
    let isOperator =
          all
            (\i -> isPunctuation i || isSymbol i)
            (showOutputable (rdrNameOcc name))
            && not (doesNotNeedExtraParens name)
        wrapper = if isOperator then parens N else id
    wrapper $ p_rdrName (noLoc name)
  TExpBr NoExtField expr -> do
    txt "[||"
    breakpoint'
    located expr p_hsExpr
    breakpoint'
    txt "||]"
  where
    quote :: Text -> R () -> R ()
    quote name body = do
      txt "["
      txt name
      txt "|"
      breakpoint'
      inci $ do
        dontUseBraces body
        breakpoint'
        txt "|]"
    -- With StarIsType, type and declaration brackets might end with a *,
    -- so we have to insert a space in the end to prevent the (mis)parsing
    -- of an (*|) operator.
    -- The detection is a bit overcautious, as it adds the spaces as soon as
    -- HsStarTy is anywhere in the type/declaration.
    handleStarIsType :: Data a => a -> R () -> R ()
    handleStarIsType a p
      | containsHsStarTy a = space *> p <* space
      | otherwise = p
      where
        containsHsStarTy = everything (||) $ \b -> case cast @_ @(HsType GhcPs) b of
          Just HsStarTy {} -> True
          _ -> False

-- Print the source text of a string literal while indenting
-- gaps correctly.

p_stringLit :: String -> R ()
p_stringLit src =
  let s = splitGaps src
      singleLine =
        txt $ Text.pack (mconcat s)
      multiLine =
        sitcc $ sep breakpoint (txt . Text.pack) (backslashes s)
   in vlayout singleLine multiLine
  where
    -- Split a string on gaps (backslash delimited whitespaces)
    --
    -- > splitGaps "bar\\  \\fo\\&o" == ["bar", "fo\\&o"]
    splitGaps :: String -> [String]
    splitGaps "" = []
    splitGaps s =
      let -- A backslash and a whitespace starts a "gap"
          p (Just '\\', _, _) = True
          p (_, '\\', Just c) | ghcSpace c = False
          p _ = True
       in case span p (zipPrevNext s) of
            (l, r) ->
              let -- drop the initial '\', any amount of 'ghcSpace', and another '\'
                  r' = drop 1 . dropWhile ghcSpace . drop 1 $ map orig r
               in map orig l : splitGaps r'
    -- GHC's definition of whitespaces in strings
    -- See: https://gitlab.haskell.org/ghc/ghc/blob/86753475/compiler/parser/Lexer.x#L1653
    ghcSpace :: Char -> Bool
    ghcSpace c = c <= '\x7f' && is_space c
    -- Add backslashes to the inner side of the strings
    --
    -- > backslashes ["a", "b", "c"] == ["a\\", "\\b\\", "\\c"]
    backslashes :: [String] -> [String]
    backslashes (x : y : xs) = (x ++ "\\") : backslashes (('\\' : y) : xs)
    backslashes xs = xs
    -- Attaches previous and next items to each list element
    zipPrevNext :: [a] -> [(Maybe a, a, Maybe a)]
    zipPrevNext xs =
      let z =
            zip
              (zip (Nothing : map Just xs) xs)
              (map Just (tail xs) ++ repeat Nothing)
       in map (\((p, x), n) -> (p, x, n)) z
    orig (_, x, _) = x

----------------------------------------------------------------------------
-- Helpers

-- | Return the wrapping function controlling the use of braces according to
-- the current layout.
layoutToBraces :: Layout -> R () -> R ()
layoutToBraces = \case
  SingleLine -> useBraces
  MultiLine -> id

-- | Append each element in both lists with semigroups. If one list is shorter
-- than the other, return the rest of the longer list unchanged.
liftAppend :: Semigroup a => [a] -> [a] -> [a]
liftAppend [] [] = []
liftAppend [] (y : ys) = y : ys
liftAppend (x : xs) [] = x : xs
liftAppend (x : xs) (y : ys) = x <> y : liftAppend xs ys

getGRHSSpan :: GRHS GhcPs (Located body) -> SrcSpan
getGRHSSpan (GRHS NoExtField guards body) =
  combineSrcSpans' $ getLoc body :| map getLoc guards

-- | Place a thing that may have a hanging form. This function handles how
-- to separate it from preceding expressions and whether to bump indentation
-- depending on what sort of expression we have.
placeHanging :: Placement -> R () -> R ()
placeHanging placement m =
  case placement of
    Hanging -> do
      space
      m
    Normal -> do
      breakpoint
      inci m

-- | Check if given block contains single expression which has a hanging
-- form.
blockPlacement ::
  (body -> Placement) ->
  [LGRHS GhcPs (Located body)] ->
  Placement
blockPlacement placer [L _ (GRHS NoExtField _ (L _ x))] = placer x
blockPlacement _ _ = Normal

-- | Check if given command has a hanging form.
cmdPlacement :: HsCmd GhcPs -> Placement
cmdPlacement = \case
  HsCmdLam NoExtField _ -> Hanging
  HsCmdCase NoExtField _ _ -> Hanging
  HsCmdLamCase NoExtField _ -> Hanging
  HsCmdDo NoExtField _ -> Hanging
  _ -> Normal

cmdTopPlacement :: HsCmdTop GhcPs -> Placement
cmdTopPlacement (HsCmdTop NoExtField (L _ x)) = cmdPlacement x

-- | Check if given expression has a hanging form.
exprPlacement :: HsExpr GhcPs -> Placement
exprPlacement = \case
  -- Only hang lambdas with single line parameter lists
  HsLam NoExtField mg -> case mg of
    MG _ (L _ [L _ (Match NoExtField _ (x : xs) _)]) _
      | isOneLineSpan (combineSrcSpans' $ fmap getLoc (x :| xs)) ->
        Hanging
    _ -> Normal
  HsLamCase NoExtField _ -> Hanging
  HsCase NoExtField _ _ -> Hanging
  HsDo NoExtField (DoExpr _) _ -> Hanging
  HsDo NoExtField (MDoExpr _) _ -> Hanging
  OpApp NoExtField _ op y ->
    case (fmap getOpNameStr . getOpName . unLoc) op of
      Just "$" -> exprPlacement (unLoc y)
      _ -> Normal
  HsApp NoExtField _ y -> exprPlacement (unLoc y)
  HsProc NoExtField p _ ->
    -- Indentation breaks if pattern is longer than one line and left
    -- hanging. Consequently, only apply hanging when it is safe.
    if isOneLineSpan (getLoc p)
      then Hanging
      else Normal
  _ -> Normal

withGuards :: [LGRHS GhcPs (Located body)] -> Bool
withGuards = any (checkOne . unLoc)
  where
    checkOne :: GRHS GhcPs (Located body) -> Bool
    checkOne (GRHS NoExtField [] _) = False
    checkOne _ = True

exprOpTree :: LHsExpr GhcPs -> OpTree (LHsExpr GhcPs) (LHsExpr GhcPs)
exprOpTree (L _ (OpApp NoExtField x op y)) = OpBranch (exprOpTree x) op (exprOpTree y)
exprOpTree n = OpNode n

getOpName :: HsExpr GhcPs -> Maybe RdrName
getOpName = \case
  HsVar NoExtField (L _ a) -> Just a
  _ -> Nothing

getOpNameStr :: RdrName -> String
getOpNameStr = occNameString . rdrNameOcc

p_exprOpTree ::
  -- | Bracket style to use
  BracketStyle ->
  OpTree (LHsExpr GhcPs) (LHsExpr GhcPs) ->
  R ()
p_exprOpTree s (OpNode x) = located x (p_hsExpr' s)
p_exprOpTree s (OpBranch x op y) = do
  let placement = opBranchPlacement exprPlacement x y
      -- Distinguish holes used in infix notation.
      -- eg. '1 _foo 2' and '1 `_foo` 2'
      opWrapper = case unLoc op of
        HsUnboundVar NoExtField _ -> backticks
        _ -> id
  ub <- opBranchBraceStyle placement
  let opNameStr = (fmap getOpNameStr . getOpName . unLoc) op
      gotDollar = opNameStr == Just "$"
      gotColon = opNameStr == Just ":"
      gotRecordDot = isRecordDot (unLoc op) (opTreeLoc y)
      lhs =
        switchLayout [opTreeLoc x] $
          p_exprOpTree s x
      p_op = located op (opWrapper . p_hsExpr)
      p_y = switchLayout [opTreeLoc y] (p_exprOpTree N y)
      isSection = case (opTreeLoc x, getLoc op) of
        (RealSrcSpan treeSpan _, RealSrcSpan opSpan _) ->
          srcSpanEndCol treeSpan /= srcSpanStartCol opSpan
        _ -> False
      isDoBlock = \case
        OpNode (L _ HsDo {}) -> True
        _ -> False
  useRecordDot' <- useRecordDot
  if
      | gotColon -> do
        ub lhs
        space
        p_op
        case placement of
          Hanging -> do
            space
            p_y
          Normal -> do
            breakpoint
            inciIf (isDoBlock y) p_y
      | gotDollar
          && isOneLineSpan (opTreeLoc x)
          && placement == Normal -> do
        useBraces lhs
        space
        p_op
        breakpoint
        inci p_y
      | useRecordDot' && gotRecordDot -> do
        lhs
        when isSection space
        p_op
        p_y
      | otherwise -> do
        ub lhs
        let opAndRhs = do
              p_op
              space
              p_y
        case x of
          -- This case prevents an operator from being indented past the start of a `do` block
          -- constituting its left operand, thus altering the AST.
          -- This is only relevant when the `do` block is on one line, as otherwise we will
          -- insert a newline after `do` anyway.
          OpNode (unLoc -> HsDo _ _ _) | isOneLineSpan (opTreeLoc x) -> breakpoint >> opAndRhs
          _ -> placeHanging placement opAndRhs

pattern CmdTopCmd :: HsCmd GhcPs -> LHsCmdTop GhcPs
pattern CmdTopCmd cmd <- (L _ (HsCmdTop NoExtField (L _ cmd)))

cmdOpTree :: LHsCmdTop GhcPs -> OpTree (LHsCmdTop GhcPs) (LHsExpr GhcPs)
cmdOpTree = \case
  CmdTopCmd (HsCmdArrForm NoExtField op Infix _ [x, y]) ->
    OpBranch (cmdOpTree x) op (cmdOpTree y)
  n -> OpNode n

p_cmdOpTree :: OpTree (LHsCmdTop GhcPs) (LHsExpr GhcPs) -> R ()
p_cmdOpTree = \case
  OpNode n -> located n p_hsCmdTop
  OpBranch x op y -> do
    let placement = opBranchPlacement cmdTopPlacement x y
    ub <- opBranchBraceStyle placement
    ub $ p_cmdOpTree x
    placeHanging placement $ do
      located op p_hsExpr
      space
      p_cmdOpTree y

opBranchPlacement ::
  -- | Placement of nodes
  (ty -> Placement) ->
  -- | Left branch
  OpTree (Located ty) op ->
  -- | Right branch
  OpTree (Located ty) op ->
  Placement
opBranchPlacement f x y
  -- If the beginning of the first argument and the second argument are on
  -- the same line, and the second argument has a hanging form, use hanging
  -- placement.
  | isOneLineSpan (mkSrcSpan (srcSpanStart (opTreeLoc x)) (srcSpanStart (opTreeLoc y))),
    OpNode (L _ n) <- y =
    f n
  | otherwise = Normal

opBranchBraceStyle :: Placement -> R (R () -> R ())
opBranchBraceStyle placement =
  getLayout <&> \case
    SingleLine -> useBraces
    MultiLine -> case placement of
      Hanging -> useBraces
      Normal -> dontUseBraces

-- | Return 'True' if given expression is a record-dot operator expression.
isRecordDot ::
  -- | Operator expression
  HsExpr GhcPs ->
  -- | Span of the expression on the right-hand side of the operator
  SrcSpan ->
  Bool
isRecordDot op (RealSrcSpan ySpan _) = case op of
  HsVar NoExtField (L (RealSrcSpan opSpan _) opName) ->
    (getOpNameStr opName == ".") && (srcSpanEndCol opSpan == srcSpanStartCol ySpan)
  _ -> False
isRecordDot _ _ = False

-- | Get annotations for the enclosing element.
getEnclosingAnns :: R [AnnKeywordId]
getEnclosingAnns = do
  e <- getEnclosingSpan (const True)
  case e of
    Nothing -> return []
<<<<<<< HEAD
    Just e' -> getAnns (RealSrcSpan e')

-- | For use before record braces. Collapse to empty if not 'poRecordBraceSpace'.
breakpointPreRecordBrace :: R ()
breakpointPreRecordBrace = do
  useSpace <- getPrinterOpt poRecordBraceSpace
  if useSpace
    then breakpoint
    else breakpoint'

-- | For nested lists/tuples, pad with whitespace so that we always indent correctly,
-- rather than sometimes indenting by 2 regardless of 'poIndentation'.
p_hsExprListItem :: HsExpr GhcPs -> R ()
p_hsExprListItem e = do
  indent <- getPrinterOpt poIndentation
  when (listLike e) $ do
    getPrinterOpt poCommaStyle >>= \case
      Leading -> breakpoint'
      Trailing -> pure ()
    vlayout (pure ()) (spaces $ indent - 2)
  p_hsExpr e
  where
    spaces n = txt $ Text.replicate n " "
    listLike = \case
      ExplicitList {} -> True
      ExplicitTuple {} -> True
      _ -> False
=======
    Just e' -> getAnns (RealSrcSpan e' Nothing)
>>>>>>> d14132ec
<|MERGE_RESOLUTION|>--- conflicted
+++ resolved
@@ -28,11 +28,6 @@
 import Data.Maybe (isJust)
 import Data.Text (Text)
 import qualified Data.Text as Text
-<<<<<<< HEAD
-import GHC
-import OccName (occNameString)
-import Ormolu.Config
-=======
 import GHC.Data.Bag (bagToList)
 import GHC.Hs.Binds
 import GHC.Hs.Expr
@@ -47,7 +42,7 @@
 import GHC.Types.Name.Occurrence (occNameString)
 import GHC.Types.Name.Reader
 import GHC.Types.SrcLoc
->>>>>>> d14132ec
+import Ormolu.Config
 import Ormolu.Printer.Combinators
 import Ormolu.Printer.Internal
 import Ormolu.Printer.Meat.Common
@@ -767,12 +762,8 @@
     let isPluginForm =
           ((1 +) . srcSpanEndCol <$> mrs rupd_expr)
             == (srcSpanStartCol <$> mrs (head rupd_flds))
-<<<<<<< HEAD
+            && onTheSameLine (getLoc rupd_expr) (getLoc $ head rupd_flds)
     unless (useRecordDot' && isPluginForm) breakpointPreRecordBrace
-=======
-            && onTheSameLine (getLoc rupd_expr) (getLoc $ head rupd_flds)
-    unless (useRecordDot' && isPluginForm) breakpoint
->>>>>>> d14132ec
     let updName f =
           (f :: HsRecUpdField GhcPs)
             { hsRecFieldLbl = case unLoc $ hsRecFieldLbl f of
@@ -1447,8 +1438,7 @@
   e <- getEnclosingSpan (const True)
   case e of
     Nothing -> return []
-<<<<<<< HEAD
-    Just e' -> getAnns (RealSrcSpan e')
+    Just e' -> getAnns (RealSrcSpan e' Nothing)
 
 -- | For use before record braces. Collapse to empty if not 'poRecordBraceSpace'.
 breakpointPreRecordBrace :: R ()
@@ -1474,7 +1464,4 @@
     listLike = \case
       ExplicitList {} -> True
       ExplicitTuple {} -> True
-      _ -> False
-=======
-    Just e' -> getAnns (RealSrcSpan e' Nothing)
->>>>>>> d14132ec
+      _ -> False