--- conflicted
+++ resolved
@@ -11,17 +11,13 @@
 where
 
 import Control.Monad
-<<<<<<< HEAD
 import qualified Data.Text as T
-import GHC
-import Ormolu.Config (poDiffFriendlyImportExport)
-=======
 import GHC.Hs.Extension
 import GHC.Hs.ImpExp
 import GHC.LanguageExtensions.Type
 import GHC.Types.SrcLoc
 import GHC.Unit.Types
->>>>>>> d14132ec
+import Ormolu.Config (poDiffFriendlyImportExport)
 import Ormolu.Printer.Combinators
 import Ormolu.Printer.Meat.Common
 import Ormolu.Utils (RelativePos (..), attachRelativePos)
@@ -123,12 +119,7 @@
     p_hsDocString (Asterisk n) False (noLoc str)
   IEDoc NoExtField str ->
     p_hsDocString Pipe False (noLoc str)
-<<<<<<< HEAD
   IEDocNamed NoExtField str -> txt $ "-- $" <> T.pack str
-  XIE x -> noExtCon x
-=======
-  IEDocNamed NoExtField str -> p_hsDocName str
->>>>>>> d14132ec
   where
     p_comma =
       case encLayout of
