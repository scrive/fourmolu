{-# LANGUAGE LambdaCase #-}
{-# LANGUAGE OverloadedStrings #-}
{-# LANGUAGE RecordWildCards #-}

-- | Rendering of modules.
module Ormolu.Printer.Meat.Module
  ( p_hsModule,
  )
where

import Control.Monad
import GHC.Hs hiding (comment)
import GHC.Types.SrcLoc
<<<<<<< HEAD
import Ormolu.Config
import Ormolu.Imports (normalizeImports)
=======
>>>>>>> 807ee05a
import Ormolu.Parser.CommentStream
import Ormolu.Parser.Pragma
import Ormolu.Printer.Combinators
import Ormolu.Printer.Comments
import Ormolu.Printer.Meat.Common
import Ormolu.Printer.Meat.Declaration
import Ormolu.Printer.Meat.Declaration.Warning
import Ormolu.Printer.Meat.ImportExport
import Ormolu.Printer.Meat.Pragma

-- | Render a module-like entity (either a regular module or a backpack
-- signature).
p_hsModule ::
  -- | Stack header
  Maybe (RealLocated Comment) ->
  -- | Pragmas and the associated comments
  [([RealLocated Comment], Pragma)] ->
  -- | AST to print
  HsModule ->
  R ()
p_hsModule mstackHeader pragmas HsModule {..} = do
  let deprecSpan = maybe [] (pure . getLocA) hsmodDeprecMessage
      exportSpans = maybe [] (pure . getLocA) hsmodExports
  switchLayout (deprecSpan <> exportSpans) $ do
    forM_ mstackHeader $ \(L spn comment) -> do
      spitCommentNow spn comment
      newline
    newline
    p_pragmas pragmas
    newline
    case hsmodName of
      Nothing -> return ()
      Just hsmodName' -> do
        located hsmodName' $ \name -> do
          forM_ hsmodHaddockModHeader (p_hsDocString Pipe True)
          p_hsmodName name
        forM_ hsmodDeprecMessage $ \w -> do
          breakpoint
          located' p_moduleWarning w
        breakIfNotDiffFriendly

        -- This works around an awkward idempotency bug with deprecation messages.
        diffFriendly <- getPrinterOpt poDiffFriendlyImportExport
        when (diffFriendly && not (null hsmodDeprecMessage)) newline

        case hsmodExports of
          Nothing -> return ()
          Just l -> do
            located l $ \exports -> do
              inci (p_hsmodExports exports)
            breakIfNotDiffFriendly
        txt "where"
        newline
    newline
<<<<<<< HEAD
    preserveGroups <- getPrinterOpt poRespectful
    forM_ (normalizeImports preserveGroups hsmodImports) $ \importGroup -> do
      forM_ importGroup (located' p_hsmodImport)
      newline
    declNewline
    switchLayout (getLoc <$> hsmodDecls) $ do
      preserveSpacing <- getPrinterOpt poRespectful
      (if preserveSpacing then p_hsDeclsRespectGrouping else p_hsDecls) Free hsmodDecls
=======
    forM_ hsmodImports (located' p_hsmodImport)
    newline
    switchLayout (getLocA <$> hsmodDecls) $ do
      p_hsDecls Free hsmodDecls
>>>>>>> 807ee05a
      newline
      spitRemainingComments<|MERGE_RESOLUTION|>--- conflicted
+++ resolved
@@ -11,11 +11,8 @@
 import Control.Monad
 import GHC.Hs hiding (comment)
 import GHC.Types.SrcLoc
-<<<<<<< HEAD
 import Ormolu.Config
 import Ormolu.Imports (normalizeImports)
-=======
->>>>>>> 807ee05a
 import Ormolu.Parser.CommentStream
 import Ormolu.Parser.Pragma
 import Ormolu.Printer.Combinators
@@ -70,20 +67,13 @@
         txt "where"
         newline
     newline
-<<<<<<< HEAD
     preserveGroups <- getPrinterOpt poRespectful
     forM_ (normalizeImports preserveGroups hsmodImports) $ \importGroup -> do
       forM_ importGroup (located' p_hsmodImport)
       newline
     declNewline
-    switchLayout (getLoc <$> hsmodDecls) $ do
+    switchLayout (getLocA <$> hsmodDecls) $ do
       preserveSpacing <- getPrinterOpt poRespectful
       (if preserveSpacing then p_hsDeclsRespectGrouping else p_hsDecls) Free hsmodDecls
-=======
-    forM_ hsmodImports (located' p_hsmodImport)
-    newline
-    switchLayout (getLocA <$> hsmodDecls) $ do
-      p_hsDecls Free hsmodDecls
->>>>>>> 807ee05a
       newline
       spitRemainingComments