--- conflicted
+++ resolved
@@ -9,14 +9,9 @@
 where
 
 import Control.Monad
-<<<<<<< HEAD
-import qualified Data.Text as T
-import GHC
-import Ormolu.Config
-=======
 import GHC.Hs
 import GHC.Types.SrcLoc
->>>>>>> d14132ec
+import Ormolu.Config
 import Ormolu.Imports (normalizeImports)
 import Ormolu.Parser.CommentStream
 import Ormolu.Parser.Pragma
@@ -71,16 +66,11 @@
         txt "where"
         newline
     newline
-<<<<<<< HEAD
     preserveGroups <- getPrinterOpt poRespectful
     forM_ (normalizeImports preserveGroups hsmodImports) $ \importGroup -> do
-      forM_ importGroup (located' (p_hsmodImport qualifiedPost))
+      forM_ importGroup (located' p_hsmodImport)
       newline
     declNewline
-=======
-    forM_ (normalizeImports hsmodImports) (located' p_hsmodImport)
-    newline
->>>>>>> d14132ec
     switchLayout (getLoc <$> hsmodDecls) $ do
       preserveSpacing <- getPrinterOpt poRespectful
       (if preserveSpacing then p_hsDeclsRespectGrouping else p_hsDecls) Free hsmodDecls
