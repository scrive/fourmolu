{-# LANGUAGE BangPatterns #-}
{-# LANGUAGE LambdaCase #-}
{-# LANGUAGE OverloadedStrings #-}
{-# LANGUAGE RecordWildCards #-}

-- | Preprocessing for input source code.
module Ormolu.Processing.Preprocess
  ( preprocess,
  )
where

import Control.Monad
import Data.Bifunctor (bimap)
import Data.Char (isSpace)
import Data.Function ((&))
import Data.IntMap (IntMap)
import qualified Data.IntMap.Strict as IntMap
import Data.IntSet (IntSet)
import qualified Data.IntSet as IntSet
import qualified Data.List as L
import Data.Maybe (isJust)
import Data.Text (Text)
import qualified Data.Text as T
import Ormolu.Config (RegionDeltas (..))
import Ormolu.Processing.Common
import Ormolu.Processing.Cpp

-- | Preprocess the specified region of the input into raw snippets
-- and subregions to be formatted.
preprocess ::
  -- | Whether CPP is enabled
  Bool ->
  RegionDeltas ->
  String ->
<<<<<<< HEAD
  -- | Adjusted line and possibly a comment extracted from it
  (String, OrmoluState, Cpp.State, Maybe (Located String))
processLine path n ormoluState Cpp.Outside line
  | "{-# LINE" `L.isPrefixOf` line =
    let (pragma, res) = getPragma line
        size = length pragma
        ss = mkSrcSpan (mkSrcLoc' 1) (mkSrcLoc' (size + 1))
     in (res, ormoluState, Cpp.Outside, Just (L ss pragma))
  | Just marker <- enablingMagicComment line =
    case ormoluState of
      OrmoluEnabled ->
        (marker, OrmoluEnabled, Cpp.Outside, Nothing)
      OrmoluDisabled ->
        (endDisabling ++ marker, OrmoluEnabled, Cpp.Outside, Nothing)
  | Just marker <- disablingMagicComment line =
    case ormoluState of
      OrmoluEnabled ->
        (marker ++ startDisabling, OrmoluDisabled, Cpp.Outside, Nothing)
      OrmoluDisabled ->
        (marker, OrmoluDisabled, Cpp.Outside, Nothing)
  | isShebang line =
    let ss = mkSrcSpan (mkSrcLoc' 1) (mkSrcLoc' (length line))
     in ("", ormoluState, Cpp.Outside, Just (L ss line))
  | otherwise =
    let (line', cppState') = Cpp.processLine line Cpp.Outside
     in (line', ormoluState, cppState', Nothing)
=======
  [Either Text RegionDeltas]
preprocess cppEnabled region rawInput = rawSnippetsAndRegionsToFormat
>>>>>>> d14132ec
  where
    (linesNotToFormat', replacementLines) = linesNotToFormat cppEnabled region rawInput
    regionsToFormat =
      intSetToRegions rawLineLength $
        IntSet.fromAscList [1 .. rawLineLength] IntSet.\\ linesNotToFormat'
    regionsNotToFormat = intSetToRegions rawLineLength linesNotToFormat'
    -- We want to interleave the regionsToFormat and regionsNotToFormat.
    -- If the first non-formattable region starts at the first line, it is
    -- the first interleaved region, otherwise, we start with the first
    -- region to format.
    interleave' = case regionsNotToFormat of
      r : _ | regionPrefixLength r == 0 -> interleave
      _ -> flip interleave
    rawSnippets = T.pack . flip linesInRegion updatedInput <$> regionsNotToFormat
      where
        updatedInput = unlines . fmap updateLine . zip [1 ..] . lines $ rawInput
        updateLine (i, line) = IntMap.findWithDefault line i replacementLines
    rawSnippetsAndRegionsToFormat =
      interleave' (Left <$> rawSnippets) (Right <$> regionsToFormat)
        >>= patchSeparatingBlankLines
        & dropWhile isBlankRawSnippet
        & L.dropWhileEnd isBlankRawSnippet
    -- For every formattable region, we want to ensure that it is separated by
    -- a blank line from preceding/succeeding raw snippets if it starts/ends
    -- with a blank line.
    -- Empty formattable regions are replaced by a blank line instead.
    -- Extraneous raw snippets at the start/end are dropped afterwards.
    patchSeparatingBlankLines = \case
      Right r@RegionDeltas {..} ->
        if all isSpace (linesInRegion r rawInput)
          then [blankRawSnippet]
          else
            [blankRawSnippet | isBlankLine regionPrefixLength] <> [Right r]
              <> [blankRawSnippet | isBlankLine (rawLineLength - regionSuffixLength - 1)]
      Left r -> [Left r]
      where
        blankRawSnippet = Left "\n"
        isBlankLine i = isJust . mfilter (all isSpace) $ rawLines !!? i
    isBlankRawSnippet = \case
      Left r | T.all isSpace r -> True
      _ -> False

    rawLines = lines rawInput
    rawLineLength = length rawLines

    interleave [] bs = bs
    interleave (a : as) bs = a : interleave bs as

    xs !!? i = if i >= 0 && i < length xs then Just $ xs !! i else Nothing

-- | All lines we are not supposed to format, and a set of replacements
-- for specific lines.
linesNotToFormat ::
  -- | Whether CPP is enabled
  Bool ->
  RegionDeltas ->
  String ->
<<<<<<< HEAD
  -- | Contents of the pragma and its replacement line
  (String, String)
getPragma [] = error "Ormolu.Preprocess.getPragma: input must not be empty"
getPragma s@(x : xs)
  | "#-}" `L.isPrefixOf` s = ("#-}", "   " ++ drop 3 s)
  | otherwise =
    let (prag, remline) = getPragma xs
     in (x : prag, ' ' : remline)

-- | If the given string is an enabling marker (Ormolu or Fourmolu style), then
-- return 'Just' the enabling marker. Otherwise return 'Nothing'.
enablingMagicComment :: String -> Maybe String
enablingMagicComment s
  | magicComment "ORMOLU_ENABLE" s = Just "{- ORMOLU_ENABLE -}"
  | magicComment "FOURMOLU_ENABLE" s = Just "{- FOURMOLU_ENABLE -}"
  | otherwise = Nothing

-- | If the given string is a disabling marker (Ormolu or Fourmolu style), then
-- return 'Just' the disabling marker. Otherwise return 'Nothing'.
disablingMagicComment :: String -> Maybe String
disablingMagicComment s
  | magicComment "ORMOLU_DISABLE" s = Just "{- ORMOLU_DISABLE -}"
  | magicComment "FOURMOLU_DISABLE" s = Just "{- FOURMOLU_DISABLE -}"
  | otherwise = Nothing
=======
  (IntSet, IntMap String)
linesNotToFormat cppEnabled region@RegionDeltas {..} input =
  (unconsidered <> magicDisabled <> otherDisabled, lineUpdates)
  where
    unconsidered =
      IntSet.fromAscList $
        [1 .. regionPrefixLength] <> [totalLines - regionSuffixLength + 1 .. totalLines]
    totalLines = length (lines input)
    regionLines = linesInRegion region input
    (magicDisabled, lineUpdates) = magicDisabledLines regionLines
    otherDisabled = (mconcat allLines) regionLines
      where
        allLines = [shebangLines, linePragmaLines] <> [cppLines | cppEnabled]

-- | Ormolu state.
data OrmoluState
  = -- | Enabled
    OrmoluEnabled
  | -- | Disabled
    OrmoluDisabled
  deriving (Eq, Show)

-- | All lines which are disabled by Ormolu's magic comments,
-- as well as normalizing replacements.
magicDisabledLines :: String -> (IntSet, IntMap String)
magicDisabledLines input =
  bimap IntSet.fromAscList IntMap.fromAscList . mconcat $
    go OrmoluEnabled (lines input `zip` [1 ..])
  where
    go _ [] = []
    go state ((line, i) : ls)
      | isMagicComment ormoluDisable line,
        state == OrmoluEnabled =
        ([i], [(i, magicComment ormoluDisable)]) : go OrmoluDisabled ls
      | isMagicComment ormoluEnable line,
        state == OrmoluDisabled =
        ([i], [(i, magicComment ormoluEnable)]) : go OrmoluEnabled ls
      | otherwise = iIfDisabled : go state ls
      where
        iIfDisabled = case state of
          OrmoluDisabled -> ([i], [])
          OrmoluEnabled -> ([], [])

-- | All lines which satisfy a predicate.
linesFiltered :: (String -> Bool) -> String -> IntSet
linesFiltered p =
  IntSet.fromAscList . fmap snd . filter (p . fst) . (`zip` [1 ..]) . lines

-- | Lines which contain a shebang.
shebangLines :: String -> IntSet
shebangLines = linesFiltered ("#!" `L.isPrefixOf`)

-- | Lines which contain a LINE pragma.
linePragmaLines :: String -> IntSet
linePragmaLines = linesFiltered ("{-# LINE" `L.isPrefixOf`)

-- | Inner text of a magic enabling marker.
ormoluEnable :: String
ormoluEnable = "ORMOLU_ENABLE"

-- | Inner text of a magic disabling marker.
ormoluDisable :: String
ormoluDisable = "ORMOLU_DISABLE"

-- | Creates a magic comment with the given inner text.
magicComment :: String -> String
magicComment t = "{- " <> t <> " -}"
>>>>>>> d14132ec

-- | Construct a function for whitespace-insensitive matching of string.
isMagicComment ::
  -- | What to expect
  String ->
  -- | String to test
  String ->
  -- | Whether or not the two strings watch
  Bool
isMagicComment expected s0 = isJust $ do
  let trim = dropWhile isSpace
  s1 <- trim <$> L.stripPrefix "{-" (trim s0)
  s2 <- trim <$> L.stripPrefix expected s1
  s3 <- L.stripPrefix "-}" s2
  guard (all isSpace s3)<|MERGE_RESOLUTION|>--- conflicted
+++ resolved
@@ -32,37 +32,8 @@
   Bool ->
   RegionDeltas ->
   String ->
-<<<<<<< HEAD
-  -- | Adjusted line and possibly a comment extracted from it
-  (String, OrmoluState, Cpp.State, Maybe (Located String))
-processLine path n ormoluState Cpp.Outside line
-  | "{-# LINE" `L.isPrefixOf` line =
-    let (pragma, res) = getPragma line
-        size = length pragma
-        ss = mkSrcSpan (mkSrcLoc' 1) (mkSrcLoc' (size + 1))
-     in (res, ormoluState, Cpp.Outside, Just (L ss pragma))
-  | Just marker <- enablingMagicComment line =
-    case ormoluState of
-      OrmoluEnabled ->
-        (marker, OrmoluEnabled, Cpp.Outside, Nothing)
-      OrmoluDisabled ->
-        (endDisabling ++ marker, OrmoluEnabled, Cpp.Outside, Nothing)
-  | Just marker <- disablingMagicComment line =
-    case ormoluState of
-      OrmoluEnabled ->
-        (marker ++ startDisabling, OrmoluDisabled, Cpp.Outside, Nothing)
-      OrmoluDisabled ->
-        (marker, OrmoluDisabled, Cpp.Outside, Nothing)
-  | isShebang line =
-    let ss = mkSrcSpan (mkSrcLoc' 1) (mkSrcLoc' (length line))
-     in ("", ormoluState, Cpp.Outside, Just (L ss line))
-  | otherwise =
-    let (line', cppState') = Cpp.processLine line Cpp.Outside
-     in (line', ormoluState, cppState', Nothing)
-=======
   [Either Text RegionDeltas]
 preprocess cppEnabled region rawInput = rawSnippetsAndRegionsToFormat
->>>>>>> d14132ec
   where
     (linesNotToFormat', replacementLines) = linesNotToFormat cppEnabled region rawInput
     regionsToFormat =
@@ -120,32 +91,6 @@
   Bool ->
   RegionDeltas ->
   String ->
-<<<<<<< HEAD
-  -- | Contents of the pragma and its replacement line
-  (String, String)
-getPragma [] = error "Ormolu.Preprocess.getPragma: input must not be empty"
-getPragma s@(x : xs)
-  | "#-}" `L.isPrefixOf` s = ("#-}", "   " ++ drop 3 s)
-  | otherwise =
-    let (prag, remline) = getPragma xs
-     in (x : prag, ' ' : remline)
-
--- | If the given string is an enabling marker (Ormolu or Fourmolu style), then
--- return 'Just' the enabling marker. Otherwise return 'Nothing'.
-enablingMagicComment :: String -> Maybe String
-enablingMagicComment s
-  | magicComment "ORMOLU_ENABLE" s = Just "{- ORMOLU_ENABLE -}"
-  | magicComment "FOURMOLU_ENABLE" s = Just "{- FOURMOLU_ENABLE -}"
-  | otherwise = Nothing
-
--- | If the given string is a disabling marker (Ormolu or Fourmolu style), then
--- return 'Just' the disabling marker. Otherwise return 'Nothing'.
-disablingMagicComment :: String -> Maybe String
-disablingMagicComment s
-  | magicComment "ORMOLU_DISABLE" s = Just "{- ORMOLU_DISABLE -}"
-  | magicComment "FOURMOLU_DISABLE" s = Just "{- FOURMOLU_DISABLE -}"
-  | otherwise = Nothing
-=======
   (IntSet, IntMap String)
 linesNotToFormat cppEnabled region@RegionDeltas {..} input =
   (unconsidered <> magicDisabled <> otherDisabled, lineUpdates)
@@ -177,12 +122,12 @@
   where
     go _ [] = []
     go state ((line, i) : ls)
-      | isMagicComment ormoluDisable line,
+      | Just marker <- disablingMagicComment line,
         state == OrmoluEnabled =
-        ([i], [(i, magicComment ormoluDisable)]) : go OrmoluDisabled ls
-      | isMagicComment ormoluEnable line,
+        ([i], [(i, marker)]) : go OrmoluDisabled ls
+      | Just marker <- enablingMagicComment line,
         state == OrmoluDisabled =
-        ([i], [(i, magicComment ormoluEnable)]) : go OrmoluEnabled ls
+        ([i], [(i, marker)]) : go OrmoluEnabled ls
       | otherwise = iIfDisabled : go state ls
       where
         iIfDisabled = case state of
@@ -202,18 +147,21 @@
 linePragmaLines :: String -> IntSet
 linePragmaLines = linesFiltered ("{-# LINE" `L.isPrefixOf`)
 
--- | Inner text of a magic enabling marker.
-ormoluEnable :: String
-ormoluEnable = "ORMOLU_ENABLE"
+-- | If the given string is an enabling marker (Ormolu or Fourmolu style), then
+-- return 'Just' the enabling marker. Otherwise return 'Nothing'.
+enablingMagicComment :: String -> Maybe String
+enablingMagicComment s
+  | isMagicComment "ORMOLU_ENABLE" s = Just "{- ORMOLU_ENABLE -}"
+  | isMagicComment "FOURMOLU_ENABLE" s = Just "{- FOURMOLU_ENABLE -}"
+  | otherwise = Nothing
 
--- | Inner text of a magic disabling marker.
-ormoluDisable :: String
-ormoluDisable = "ORMOLU_DISABLE"
-
--- | Creates a magic comment with the given inner text.
-magicComment :: String -> String
-magicComment t = "{- " <> t <> " -}"
->>>>>>> d14132ec
+-- | If the given string is a disabling marker (Ormolu or Fourmolu style), then
+-- return 'Just' the disabling marker. Otherwise return 'Nothing'.
+disablingMagicComment :: String -> Maybe String
+disablingMagicComment s
+  | isMagicComment "ORMOLU_DISABLE" s = Just "{- ORMOLU_DISABLE -}"
+  | isMagicComment "FOURMOLU_DISABLE" s = Just "{- FOURMOLU_DISABLE -}"
+  | otherwise = Nothing
 
 -- | Construct a function for whitespace-insensitive matching of string.
 isMagicComment ::
