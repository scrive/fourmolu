--- conflicted
+++ resolved
@@ -39,43 +39,27 @@
 checkExample :: (PrinterOptsTotal, String, String) -> Path Rel File -> Spec
 checkExample (po, label, suffix) srcPath' = it (fromRelFile srcPath' ++ " works (" ++ label ++ ")") . withNiceExceptions $ do
   let srcPath = examplesDir </> srcPath'
-<<<<<<< HEAD
-      cfg = defaultConfig {cfgPrinterOpts = po}
-  expectedOutputPath <- deriveOutput suffix srcPath
-=======
       inputPath = fromRelFile srcPath
       config =
         defaultConfig
-          { cfgSourceType = detectSourceType inputPath
+          { cfgPrinterOpts = po,
+            cfgSourceType = detectSourceType inputPath
           }
-  expectedOutputPath <- deriveOutput srcPath
->>>>>>> 807ee05a
+  expectedOutputPath <- deriveOutput suffix srcPath
   -- 1. Given input snippet of source code parse it and pretty print it.
   -- 2. Parse the result of pretty-printing again and make sure that AST
   -- is the same as AST of the original snippet. (This happens in
   -- 'ormoluFile' automatically.)
-<<<<<<< HEAD
-  formatted0 <- ormoluFile cfg (fromRelFile srcPath)
-  -- 3. Check the output against expected output. Thus all tests should
-  -- include two files: input and expected output.
-  -- <<< UNCOMMENT NEXT LINE TO REGENERATE OUTPUT FILES >>>
-  -- writeFile (fromRelFile expectedOutputPath) (T.unpack formatted0)
-=======
   formatted0 <- ormoluFile config inputPath
   -- 3. Check the output against expected output. Thus all tests should
   -- include two files: input and expected output.
   when shouldRegenerateOutput $
     T.writeFile (fromRelFile expectedOutputPath) formatted0
->>>>>>> 807ee05a
   expected <- readFileUtf8 $ fromRelFile expectedOutputPath
   shouldMatch False formatted0 expected
   -- 4. Check that running the formatter on the output produces the same
   -- output again (the transformation is idempotent).
-<<<<<<< HEAD
-  formatted1 <- ormolu cfg "<formatted>" (T.unpack formatted0)
-=======
   formatted1 <- ormolu config "<formatted>" (T.unpack formatted0)
->>>>>>> 807ee05a
   shouldMatch True formatted1 formatted0
 
 -- | Build list of examples for testing.
@@ -95,13 +79,9 @@
 deriveOutput :: String -> Path Rel File -> IO (Path Rel File)
 deriveOutput suffix path =
   parseRelFile $
-<<<<<<< HEAD
-    F.addExtension (F.dropExtensions (fromRelFile path) ++ suffix ++ "-out") "hs"
-=======
-    F.addExtension (radical ++ "-out") exts
+    F.addExtension (radical ++ suffix ++ "-out") exts
   where
     (radical, exts) = F.splitExtensions (fromRelFile path)
->>>>>>> 807ee05a
 
 -- | A version of 'shouldBe' that is specialized to comparing 'Text' values.
 -- It also prints multi-line snippets in a more readable form.
