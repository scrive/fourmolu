--- conflicted
+++ resolved
@@ -1,13 +1,6 @@
-<<<<<<< HEAD
-## Fourmolu 0.1.0.0
-
-* Allow configuration of indentation size via `fourmolu.yaml` config files.
-
-* An operator on a new line is no longer indented when its left operand is a do-block. This prevents the AST from potentially changing when indenting by more than two spaces.
-
-Upstream changes:
-=======
 ## Ormolu 0.1.2.0
+
+### Upstream changes:
 
 * Fixed the bug when comments in different styles got glued together after
   formatting. [Issue 589](https://github.com/tweag/ormolu/issues/589).
@@ -18,7 +11,9 @@
 * Improved grouping of top-level declarations. [Issue
   466](https://github.com/tweag/ormolu/issues/466).
 
-## Ormolu 0.1.1.0
+## Fourmolu 0.1.1.0
+
+### Upstream changes:
 
 * Imports in a import lists are now normalized: duplicate imports are
   combined/eliminated intelligently.
@@ -56,8 +51,13 @@
 * Fixed the bug related to the de-association of pragma comments. [Issue
   619](https://github.com/tweag/ormolu/issues/619).
 
-## Ormolu 0.1.0.0
->>>>>>> abdfc9a9
+## Fourmolu 0.1.0.0
+
+* Allow configuration of indentation size via `fourmolu.yaml` config files.
+
+* An operator on a new line is no longer indented when its left operand is a do-block. This prevents the AST from potentially changing when indenting by more than two spaces.
+
+### Upstream changes:
 
 * Fixed rendering of type signatures concerning several identifiers. [Issue
   566](https://github.com/tweag/ormolu/issues/566).
