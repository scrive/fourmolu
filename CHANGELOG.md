--- conflicted
+++ resolved
@@ -1,19 +1,10 @@
-<<<<<<< HEAD
 ## Unreleased
 
 * Fixed issue with leading commas in guards ([#123](https://github.com/fourmolu/fourmolu/pull/123))
 
-## Fourmolu 0.4.0.0
-
-* Write "Loaded config from" message to `stderr` instead of `stdout` ([#42](https://github.com/fourmolu/fourmolu/pull/42))
-* Fixed issue with multiline haddocks in indented contexts ([#64](https://github.com/fourmolu/fourmolu/pull/64))
-* Avoid renaming magic comments ([#90](https://github.com/fourmolu/fourmolu/pull/90))
-
 ### Upstream changes:
 
-#### Ormolu 0.3.1.0
-=======
-## Ormolu 0.4.0.0
+#### Ormolu 0.4.0.0
 
 * When a guard is located on its own line, the body associated with this
   guard is indented by one extra level, so that it can easily be
@@ -50,8 +41,15 @@
      705](https://github.com/tweag/ormolu/issues/705).
    * Support for the `GHC2021` language.
 
-## Ormolu 0.3.1.0
->>>>>>> 807ee05a
+## Fourmolu 0.4.0.0
+
+* Write "Loaded config from" message to `stderr` instead of `stdout` ([#42](https://github.com/fourmolu/fourmolu/pull/42))
+* Fixed issue with multiline haddocks in indented contexts ([#64](https://github.com/fourmolu/fourmolu/pull/64))
+* Avoid renaming magic comments ([#90](https://github.com/fourmolu/fourmolu/pull/90))
+
+### Upstream changes:
+
+#### Ormolu 0.3.1.0
 
 * Allow check mode when working with stdin input. [Issue 634](
   https://github.com/tweag/ormolu/issues/634).
