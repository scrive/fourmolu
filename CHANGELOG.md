<<<<<<< HEAD
## Fourmolu 0.0.6.0

* The project was fourked to provide four space indent.
=======
## Ormolu 0.1.0.0
>>>>>>> 5f631015

* Fixed rendering of type signatures concerning several identifiers. [Issue
  566](https://github.com/tweag/ormolu/issues/566).

* Fixed an idempotence issue with inline comments in tuples and parentheses.
  [Issue 450](https://github.com/tweag/ormolu/issues/450).

* Fixed an idempotence issue when certain comments were picked up as
  “continuation” of a series of comments [Issue
  449](https://github.com/tweag/ormolu/issues/449).

* Fixed an idempotence issue related to different indentation levels in a
  comment series. [Issue 512](https://github.com/tweag/ormolu/issues/512).

* Fixed an idempotence issue related to comments which may happen to be
  separated from the elements they are attached to by the equality sign.
  [Issue 340](https://github.com/tweag/ormolu/issues/340).

* Fixed an idempotence issue with type synonym and data declarations where
  the type has a Haddock. [Issue
  578](https://github.com/tweag/ormolu/issues/578).

* Fix the false positive about AST differences in presence of comments with
  multiple blank lines in a row. [Issue
  518](https://github.com/tweag/ormolu/issues/518).

* Fixed rendering of comments around if expressions. [Issue
  458](https://github.com/tweag/ormolu/issues/458).

* Unnamed fields of data constructors are now documented using the `-- ^`
  syntax. [Issue 445](https://github.com/tweag/ormolu/issues/445) and [Issue
  428](https://github.com/tweag/ormolu/issues/428).

* Fixed non-idempotent transformation of partly documented data definition.
  [Issue 590](https://github.com/tweag/ormolu/issues/590).

* Fixed an idempotence issue related to operators. [Issue
  522](https://github.com/tweag/ormolu/issues/522).

* Renamed the `--check-idempotency` flag to `--check-idempotence`.
  Apparently only the latter is correct.

## Ormolu 0.0.5.0

* Grouping of statements in `do`-blocks is now preserved. [Issue
  74](https://github.com/tweag/ormolu/issues/74).

* Grouping of TH splices is now preserved. [Issue
  507](https://github.com/tweag/ormolu/issues/507).

* Comments on pragmas are now preserved. [Issue
  216](https://github.com/tweag/ormolu/issues/216).

* Ormolu can now be enabled and disabled via special comments. [Issue
  435](https://github.com/tweag/ormolu/issues/435).

* Added experimental support for simple CPP. [Issue
  415](https://github.com/tweag/ormolu/issues/415).

* Added two new options `--start-line` and `--end-line` that allow us to
  select a region to format. [Issue
  516](https://github.com/tweag/ormolu/issues/516).

* Fixed rendering of module headers in the presence of preceding comments or
  Haddocks. [Issue 561](https://github.com/tweag/ormolu/issues/561).

## Ormolu 0.0.4.0

* When given several files to format, Ormolu does not stop on the first
  failure, but tries to format all the files. [Issue
  502](https://github.com/tweag/ormolu/issues/502).

* Made rendering of pattern matches involving operators consistent with
  other cases of rendering of operators. [Issue
  500](https://github.com/tweag/ormolu/issues/500).

* More compact rendering of type family injectivity constraints. [Issue
  482](https://github.com/tweag/ormolu/issues/482).

* Improved rendering of the keyword `where` in class, data, and type family
  declarations. When headers of these declarations are multi-line `where` is
  now put on its own line. [Issue
  509](https://github.com/tweag/ormolu/issues/509).

* Fixed the bug pertaining to rendering of arrow notation with multiline
  expressions. [Issue 513](https://github.com/tweag/ormolu/issues/513).

* Made rendering of data type definitions, value-level applications, and
  application of types use the same style. Moreover, existential now doesn't
  cause the data constructor be unconditionally rendered in multiline
  layout. [Issue 427](https://github.com/tweag/ormolu/issues/427).

* Records with a single data constructor are now formatted more compactly.
  [Issue 425](https://github.com/tweag/ormolu/issues/425).

* Switched to `ghc-lib-parser-8.10.1`.

* Implemented support for the new language extensions `ImportQualifiedPost`
  and `StandaloneKindSignatures`.

## Ormolu 0.0.3.1

* Fixed rendering of record updates with the record dot preprocessor syntax
  [Issue 498](https://github.com/tweag/ormolu/issues/498).

## Ormolu 0.0.3.0

* Fixed an issue related to unnecessary use of curly braces. [Issue
  473](https://github.com/tweag/ormolu/issues/473).

* Fixed the issue with formatting multi-way if when it happens to be a
  function applied to arguments [Issue
  488](https://github.com/tweag/ormolu/issues/488). This changed the way
  multi-line if is formatted in general.

* Added support for record dot pre-processor when used via the plugin.
  [Issue 486](https://github.com/tweag/ormolu/issues/486).

* Stopped hanging record constructors and improved placing
  potentially-hanging consturctions in the presence of comments. [Issue
  447](https://github.com/tweag/ormolu/issues/447).

* Fixed indentation in presence of type applications. [Issue
  493](https://github.com/tweag/ormolu/issues/493).

* Class and instance declarations now do not have a blank line after
  `where`. Grouping of methods from the original input is also preserved
  with some normalizations. [Issue
  431](https://github.com/tweag/ormolu/issues/431).

## Ormolu 0.0.2.0

* Switched to `ghc-lib-parser` instead of depending on the `ghc` package
  directly. This should allow us to use newest features of GHC while not
  necessarily depending on the newest version of the compiler. In addition
  to that Ormolu is now GHCJS-compatible.

* Now unrecognized GHC options passed with `--ghc-opt` cause Ormolu to fail
  (exit code 7).

* Fixed formatting of result type in closed type families. See [issue
  420](https://github.com/tweag/ormolu/issues/420).

* Fixed a minor inconsistency between formatting of normal and foreign type
  signatures. See [issue 408](https://github.com/tweag/ormolu/issues/408).

* Fixed a bug when comment before module header with Haddock was moved
  inside the export list. See [issue
  430](https://github.com/tweag/ormolu/issues/430).

* Empty `forall`s are now correctly preserved. See [issue
  429](https://github.com/tweag/ormolu/issues/429).

* Fixed [issue 446](https://github.com/tweag/ormolu/issues/446), which
  involved braces and operators.

* When there are comments between preceding Haddock (pipe-style) and its
  corresponding declaration they are preserved like this in the output
  instead of being shifted. To be clear, this is not a very good idea to
  have comments in that position because the Haddock will end up not being
  associated with the declarations. Issues
  [440](https://github.com/tweag/ormolu/issues/440) and
  [448](https://github.com/tweag/ormolu/issues/448).

* Implemented correct handling of shebangs. [Issue
  377](https://github.com/tweag/ormolu/issues/377).

* Implemented correct handling of stack headers. [Issue
  393](https://github.com/tweag/ormolu/issues/393).

* Sorting language pragmas cannot not change meaning of the input program
  anymore. [Issue 404](https://github.com/tweag/ormolu/issues/404).

* Fixed formatting of applications where function is a complex expression.
  [Issue 444](https://github.com/tweag/ormolu/issues/444).

## Ormolu 0.0.1.0

* Initial release.<|MERGE_RESOLUTION|>--- conflicted
+++ resolved
@@ -1,10 +1,4 @@
-<<<<<<< HEAD
-## Fourmolu 0.0.6.0
-
-* The project was fourked to provide four space indent.
-=======
-## Ormolu 0.1.0.0
->>>>>>> 5f631015
+## Fourmolu 0.1.0.0
 
 * Fixed rendering of type signatures concerning several identifiers. [Issue
   566](https://github.com/tweag/ormolu/issues/566).
@@ -46,6 +40,10 @@
 
 * Renamed the `--check-idempotency` flag to `--check-idempotence`.
   Apparently only the latter is correct.
+
+## Fourmolu 0.0.6.0
+
+* The project was fourked to provide four space indent.
 
 ## Ormolu 0.0.5.0
 
