--- conflicted
+++ resolved
@@ -1,26 +1,8 @@
-<<<<<<< HEAD
-## Fourmolu 0.3.0.0
-
-* New config option `newlines-between-decls`, to choose the number of blank lines between top-level declarations.
-* Minor CLI improvements. In particular, the set of valid values for each option is communicated more consistently.
-
-## Fourmolu 0.2.0.0
-
-* More consistent indentation. Previously, with indentation set to n, some constructs such as nested lists and tuples would use an ugly mix of n-space and 2-space indentation.
-
-* New configuration options (see README or Hackage docs for details):
-  * `comma-style`
-  * `record-brace-space`
-  * `indent-wheres`
-  * `diff-friendly-import-export`
-  * `respectful`
-  * `haddock-style`
+## Unreleased
 
 ### Upstream changes:
 
-#### Ormolu 0.1.3.0:
-=======
-## Ormolu 0.3.0.1
+#### Ormolu 0.3.0.1
 
 * Improvements to `.cabal` file handling:
    * When looking for a `.cabal` file, directories were previously
@@ -38,7 +20,7 @@
 * The left hand side of the `:` operator now uses braces if
   necessary. [Issue 780](https://github.com/tweag/ormolu/issues/780).
 
-## Ormolu 0.3.0.0
+#### Ormolu 0.3.0.0
 
 * Data declarations with multiline kind signatures are now formatted
   correctly. [Issue 749](https://github.com/tweag/ormolu/issues/749).
@@ -76,7 +58,7 @@
   will now result in formatting failures. Also see [Issue 774](
   https://github.com/tweag/ormolu/issues/774).
 
-## Ormolu 0.2.0.0
+#### Ormolu 0.2.0.0
 
 * Now standalone kind signatures are grouped with type synonyms. [Issue
   683](https://github.com/tweag/ormolu/issues/683).
@@ -148,12 +130,12 @@
 * Fixed indentation of arrow forms in do blocks. [Issue
   739](https://github.com/tweag/ormolu/issues/739).
 
-## Ormolu 0.1.4.1
+#### Ormolu 0.1.4.1
 
 * Added command line option `--color` to control how diffs are printed.
   Standardized the way errors are printed.
 
-## Ormolu 0.1.4.0
+#### Ormolu 0.1.4.0
 
 * Added support for monad comprehensions. [Issue
   665](https://github.com/tweag/ormolu/issues/665).
@@ -166,13 +148,31 @@
   found. The rendering of the diffs is also improved. [Issue
   656](https://github.com/tweag/ormolu/issues/656).
 
-## Ormolu 0.1.3.1
+#### Ormolu 0.1.3.1
 
 * Fixed a problem with multiline record updates using the record dot
   preprocessor. [Issue 658](https://github.com/tweag/ormolu/issues/658).
 
-## Ormolu 0.1.3.0
->>>>>>> d14132ec
+## Fourmolu 0.3.0.0
+
+* New config option `newlines-between-decls`, to choose the number of blank lines between top-level declarations.
+* Minor CLI improvements. In particular, the set of valid values for each option is communicated more consistently.
+
+## Fourmolu 0.2.0.0
+
+* More consistent indentation. Previously, with indentation set to n, some constructs such as nested lists and tuples would use an ugly mix of n-space and 2-space indentation.
+
+* New configuration options (see README or Hackage docs for details):
+  * `comma-style`
+  * `record-brace-space`
+  * `indent-wheres`
+  * `diff-friendly-import-export`
+  * `respectful`
+  * `haddock-style`
+
+### Upstream changes:
+
+#### Ormolu 0.1.3.0:
 
 * Ormolu no longer overwrites already formatted files. [PR
   649](https://github.com/tweag/ormolu/pull/649).
@@ -183,11 +183,7 @@
 * Made formatting of single-line explicitly bidirectional pattern synonyms
   idempotent. [Issue 630](https://github.com/tweag/ormolu/issues/630).
 
-<<<<<<< HEAD
 #### Ormolu 0.1.2.0:
-=======
-## Ormolu 0.1.2.0
->>>>>>> d14132ec
 
 * Fixed the bug when comments in different styles got glued together after
   formatting. [Issue 589](https://github.com/tweag/ormolu/issues/589).
