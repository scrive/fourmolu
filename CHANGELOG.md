--- conflicted
+++ resolved
@@ -1,4 +1,3 @@
-<<<<<<< HEAD
 ## Fourmolu 0.4.0.0
 
 * Write "Loaded config from" message to `stderr` instead of `stdout` ([#42](https://github.com/fourmolu/fourmolu/pull/42))
@@ -7,9 +6,7 @@
 
 ### Upstream changes:
 
-#### Ormolu 0.3.0.1
-=======
-## Ormolu 0.3.1.0
+#### Ormolu 0.3.1.0
 
 * Allow check mode when working with stdin input. [Issue 634](
   https://github.com/tweag/ormolu/issues/634).
@@ -20,8 +17,7 @@
 * Invalid Haddock comments are no longer silently deleted, but rather converted
   into regular comments. [Issue 474](https://github.com/tweag/ormolu/issues/474).
 
-## Ormolu 0.3.0.1
->>>>>>> 560e2d30
+#### Ormolu 0.3.0.1
 
 * Improvements to `.cabal` file handling:
    * When looking for a `.cabal` file, directories were previously
