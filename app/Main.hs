{-# LANGUAGE AllowAmbiguousTypes #-}
{-# LANGUAGE ApplicativeDo #-}
{-# LANGUAGE CPP #-}
{-# LANGUAGE LambdaCase #-}
{-# LANGUAGE RankNTypes #-}
{-# LANGUAGE RecordWildCards #-}
{-# LANGUAGE ScopedTypeVariables #-}
{-# LANGUAGE TemplateHaskell #-}
{-# LANGUAGE TypeApplications #-}

module Main (main) where

import Control.Exception (throwIO)
import Control.Monad
import Data.Bool (bool)
<<<<<<< HEAD
import Data.Either (lefts)
import Data.Functor.Identity (Identity (..))
import Data.List (intercalate, sort)
import Data.Maybe (fromMaybe)
=======
import Data.List (intercalate, sort)
import Data.Maybe (mapMaybe)
>>>>>>> d14132ec
import qualified Data.Text.IO as TIO
import Data.Version (showVersion)
import Development.GitRev
import Options.Applicative
import Ormolu
<<<<<<< HEAD
import Ormolu.Config
=======
import Ormolu.Diff.Text (diffText, printTextDiff)
>>>>>>> d14132ec
import Ormolu.Parser (manualExts)
import Ormolu.Terminal
import Ormolu.Utils (showOutputable)
<<<<<<< HEAD
import Paths_fourmolu (version)
import System.Directory (getCurrentDirectory)
=======
import Ormolu.Utils.Extensions (getCabalExtensionDynOptions)
import Ormolu.Utils.IO
import Paths_ormolu (version)
>>>>>>> d14132ec
import System.Exit (ExitCode (..), exitWith)
import qualified System.FilePath as FP
import System.IO (hPutStrLn, stderr)

-- | Entry point of the program.
main :: IO ()
<<<<<<< HEAD
main = withPrettyOrmoluExceptions $ do
  opts@Opts {..} <- execParser optsParserInfo
  let formatStdIn = do
        cur <- getCurrentDirectory
        cfg <- mkConfig cur opts
        formatOne optMode cfg Nothing
  case optInputFiles of
    [] -> formatStdIn
    ["-"] -> formatStdIn
    [x] -> flip (formatOne optMode) (Just x) =<< mkConfig x opts
    xs@(x : _) -> do
      cfg <- mkConfig x opts
      -- It is possible to get IOException, error's and 'OrmoluException's
      -- from 'formatOne', so we just catch everything.
      errs <-
        lefts
          <$> mapM
            (try @SomeException . formatOne optMode cfg . Just)
            (sort xs)
      unless (null errs) $ do
        mapM_ (hPutStrLn stderr . displayException) errs
        exitWith (ExitFailure 102)
=======
main = do
  Opts {..} <- execParser optsParserInfo
  let formatOne' = formatOne optCabalDefaultExtensions optMode optConfig
  exitCode <- case optInputFiles of
    [] -> formatOne' Nothing
    ["-"] -> formatOne' Nothing
    [x] -> formatOne' (Just x)
    xs -> do
      let selectFailure = \case
            ExitSuccess -> Nothing
            ExitFailure n -> Just n
      errorCodes <-
        mapMaybe selectFailure <$> mapM (formatOne' . Just) (sort xs)
      return $
        if null errorCodes
          then ExitSuccess
          else
            ExitFailure $
              if all (== 100) errorCodes
                then 100
                else 102
  exitWith exitCode
>>>>>>> d14132ec

-- | Format a single input.
formatOne ::
  -- | Whether to respect default-extensions from .cabal files
  CabalDefaultExtensionsOpts ->
  -- | Mode of operation
  Mode ->
  -- | Configuration
  Config RegionIndices ->
  -- | File to format or stdin as 'Nothing'
  Maybe FilePath ->
<<<<<<< HEAD
  IO ()
formatOne mode config = \case
  Nothing -> do
    r <- ormoluStdin config
    case mode of
      Stdout -> TIO.putStr r
      _ -> do
        hPutStrLn
          stderr
          "This feature is not supported when input comes from stdin."
        -- 101 is different from all the other exit codes we already use.
        exitWith (ExitFailure 101)
  Just inputFile -> do
    originalInput <- TIO.readFile inputFile
    formattedInput <- ormoluFile config inputFile
    case mode of
      Stdout ->
        TIO.putStr formattedInput
      InPlace -> do
        -- Only write when the contents have changed, in order to avoid
        -- updating the modified timestamp if the file was already correctly
        -- formatted.
        when (formattedInput /= originalInput) $
          TIO.writeFile inputFile formattedInput
      Check -> do
        when (formattedInput /= originalInput) $
          -- 100 is different to all the other exit code that are emitted
          -- either from an 'OrmoluException' or from 'error' and
          -- 'notImplemented'.
          exitWith (ExitFailure 100)
=======
  IO ExitCode
formatOne CabalDefaultExtensionsOpts {..} mode config mpath =
  withPrettyOrmoluExceptions (cfgColorMode config) $
    case FP.normalise <$> mpath of
      Nothing -> do
        extraDynOptions <-
          if optUseCabalDefaultExtensions
            then case optStdinInputFile of
              Just stdinInputFile ->
                getCabalExtensionDynOptions stdinInputFile
              Nothing -> throwIO OrmoluMissingStdinInputFile
            else pure []
        r <- ormoluStdin (configPlus extraDynOptions)
        case mode of
          Stdout -> do
            TIO.putStr r
            return ExitSuccess
          _ -> do
            hPutStrLn
              stderr
              "This feature is not supported when input comes from stdin."
            -- 101 is different from all the other exit codes we already use.
            return (ExitFailure 101)
      Just inputFile -> do
        extraDynOptions <-
          if optUseCabalDefaultExtensions
            then getCabalExtensionDynOptions inputFile
            else pure []
        originalInput <- readFileUtf8 inputFile
        formattedInput <- ormoluFile (configPlus extraDynOptions) inputFile
        case mode of
          Stdout -> do
            TIO.putStr formattedInput
            return ExitSuccess
          InPlace -> do
            -- Only write when the contents have changed, in order to avoid
            -- updating the modified timestamp if the file was already correctly
            -- formatted.
            when (formattedInput /= originalInput) $
              writeFileUtf8 inputFile formattedInput
            return ExitSuccess
          Check ->
            case diffText originalInput formattedInput inputFile of
              Nothing -> return ExitSuccess
              Just diff -> do
                runTerm (printTextDiff diff) (cfgColorMode config) stderr
                -- 100 is different to all the other exit code that are emitted
                -- either from an 'OrmoluException' or from 'error' and
                -- 'notImplemented'.
                return (ExitFailure 100)
  where
    configPlus dynOpts = config {cfgDynOptions = cfgDynOptions config ++ dynOpts}
>>>>>>> d14132ec

----------------------------------------------------------------------------
-- Command line options parsing

data Opts = Opts
  { -- | Mode of operation
    optMode :: !Mode,
    -- | Ormolu 'Config'
    optConfig :: !(Config RegionIndices),
<<<<<<< HEAD
    -- | Fourmolu-specific options
    optPrinterOpts :: !PrinterOptsPartial,
=======
    -- | Options for respecting default-extensions from .cabal files
    optCabalDefaultExtensions :: CabalDefaultExtensionsOpts,
>>>>>>> d14132ec
    -- | Haskell source files to format or stdin (when the list is empty)
    optInputFiles :: ![FilePath]
  }

-- | Mode of operation.
data Mode
  = -- | Output formatted source code to stdout
    Stdout
  | -- | Overwrite original file
    InPlace
  | -- | Exit with non-zero status code if
    -- source is not already formatted
    Check
  deriving (Eq, Show, Bounded, Enum)

-- | Configuration for how to account for default-extension
-- from .cabal files
data CabalDefaultExtensionsOpts = CabalDefaultExtensionsOpts
  { -- | Account for default-extensions from .cabal files
    optUseCabalDefaultExtensions :: Bool,
    -- | Optional path to a file which will be used to
    -- find a .cabal file when using input from stdin
    optStdinInputFile :: Maybe FilePath
  }
  deriving (Show)

optsParserInfo :: ParserInfo Opts
optsParserInfo =
  info (helper <*> ver <*> exts <*> optsParser) . mconcat $
    [fullDesc]
  where
    ver :: Parser (a -> a)
    ver =
      infoOption verStr . mconcat $
        [ long "version",
          short 'v',
          help "Print version of the program"
        ]
    verStr =
      intercalate
        "\n"
        [ unwords
            [ "fourmolu",
              showVersion version,
              $gitBranch,
              $gitHash
            ],
          "using ghc-lib-parser " ++ VERSION_ghc_lib_parser
        ]
    exts :: Parser (a -> a)
    exts =
      infoOption displayExts . mconcat $
        [ long "manual-exts",
          help "Display extensions that need to be enabled manually"
        ]
    displayExts = unlines $ sort (showOutputable <$> manualExts)

optsParser :: Parser Opts
optsParser =
  Opts
    <$> ( (fmap (bool Stdout InPlace) . switch . mconcat)
            [ short 'i',
              help "A shortcut for --mode inplace"
            ]
            <|> (option parseBoundedEnum . mconcat)
              [ long "mode",
                short 'm',
                metavar "MODE",
                value Stdout,
                help "Mode of operation: 'stdout' (the default), 'inplace', or 'check'"
              ]
        )
    <*> configParser
<<<<<<< HEAD
    <*> printerOptsParser
=======
    <*> cabalDefaultExtensionsParser
>>>>>>> d14132ec
    <*> (many . strArgument . mconcat)
      [ metavar "FILE",
        help "Haskell source files to format or stdin (the default)"
      ]

cabalDefaultExtensionsParser :: Parser CabalDefaultExtensionsOpts
cabalDefaultExtensionsParser =
  CabalDefaultExtensionsOpts
    <$> (switch . mconcat)
      [ short 'e',
        long "cabal-default-extensions",
        help "Account for default-extensions from .cabal files"
      ]
    <*> (optional . strOption . mconcat)
      [ long "stdin-input-file",
        help "Path which will be used to find the .cabal file when using input from stdin"
      ]

configParser :: Parser (Config RegionIndices)
configParser =
  Config
    <$> (fmap (fmap DynOption) . many . strOption . mconcat)
      [ long "ghc-opt",
        short 'o',
        metavar "OPT",
        help "GHC options to enable (e.g. language extensions)"
      ]
    <*> (switch . mconcat)
      [ long "unsafe",
        short 'u',
        help "Do formatting faster but without automatic detection of defects"
      ]
    <*> (switch . mconcat)
      [ long "debug",
        short 'd',
        help "Output information useful for debugging"
      ]
    <*> (switch . mconcat)
      [ long "check-idempotence",
        short 'c',
        help "Fail if formatting is not idempotent"
      ]
    <*> (option parseColorMode . mconcat)
      [ long "color",
        metavar "WHEN",
        value Auto,
        help "Colorize the output; WHEN can be 'never', 'always', or 'auto' (the default)"
      ]
    <*> ( RegionIndices
            <$> (optional . option auto . mconcat)
              [ long "start-line",
                metavar "START",
                help "Start line of the region to format (starts from 1)"
              ]
            <*> (optional . option auto . mconcat)
              [ long "end-line",
                metavar "END",
                help "End line of the region to format (inclusive)"
              ]
        )
    <*> pure defaultPrinterOpts

printerOptsParser :: Parser PrinterOptsPartial
printerOptsParser = do
  poIndentation <-
    (optional . option auto . mconcat)
      [ long "indentation",
        metavar "WIDTH",
        help $
          "Number of spaces per indentation step"
            <> showDefaultValue poIndentation
      ]
  poCommaStyle <-
    (optional . option parseBoundedEnum . mconcat)
      [ long "comma-style",
        metavar "STYLE",
        help $
          "How to place commas in multi-line lists, records etc: "
            <> showAllValues @CommaStyle
            <> showDefaultValue poCommaStyle
      ]
  poIndentWheres <-
    (optional . option parseBoundedEnum . mconcat)
      [ long "indent-wheres",
        metavar "BOOL",
        help $
          "Whether to indent 'where' bindings past the preceding body"
            <> " (rather than half-indenting the 'where' keyword)"
            <> showDefaultValue poIndentWheres
      ]
  poRecordBraceSpace <-
    (optional . option parseBoundedEnum . mconcat)
      [ long "record-brace-space",
        metavar "BOOL",
        help $
          "Whether to leave a space before an opening record brace"
            <> showDefaultValue poRecordBraceSpace
      ]
  poDiffFriendlyImportExport <-
    (optional . option parseBoundedEnum . mconcat)
      [ long "diff-friendly-import-export",
        metavar "BOOL",
        help $
          "Whether to make use of extra commas in import/export lists"
            <> " (as opposed to Ormolu's style)"
            <> showDefaultValue poDiffFriendlyImportExport
      ]
  poRespectful <-
    (optional . option parseBoundedEnum . mconcat)
      [ long "respectful",
        metavar "BOOL",
        help $
          "Give the programmer more choice on where to insert blank lines"
            <> showDefaultValue poRespectful
      ]
  poHaddockStyle <-
    (optional . option parseBoundedEnum . mconcat)
      [ long "haddock-style",
        metavar "STYLE",
        help $
          "How to print Haddock comments: "
            <> showAllValues @HaddockPrintStyle
            <> showDefaultValue poHaddockStyle
      ]
  poNewlinesBetweenDecls <-
    (optional . option auto . mconcat)
      [ long "newlines-between-decls",
        metavar "HEIGHT",
        help $
          "Number of spaces between top-level declarations"
            <> showDefaultValue poNewlinesBetweenDecls
      ]
  pure PrinterOpts {..}

----------------------------------------------------------------------------
-- Helpers

<<<<<<< HEAD
-- | A standard parser of CLI option arguments, applicable to arguments that
-- have a finite (preferably small) number of possible values. (Basically an
-- inverse of 'toCLIArgument'.)
parseBoundedEnum ::
  forall a.
  (Enum a, Bounded a, ToCLIArgument a) =>
  ReadM a
parseBoundedEnum =
  eitherReader
    ( \s ->
        case lookup s argumentToValue of
          Just v -> Right v
          Nothing ->
            Left $
              "unknown value: '"
                <> s
                <> "'\nValid values are: "
                <> showAllValues @a
                <> "."
    )
  where
    argumentToValue = map (\x -> (toCLIArgument x, x)) [minBound ..]

-- | Values that appear as arguments of CLI options and thus have
-- a corresponding textual representation.
class ToCLIArgument a where
  -- | Convert a value to its representation as a CLI option argument.
  toCLIArgument :: a -> String

  -- | Convert a value to its representation as a CLI option argument wrapped
  -- in apostrophes.
  toCLIArgument' :: a -> String
  toCLIArgument' x = "'" <> toCLIArgument x <> "'"

instance ToCLIArgument Bool where
  toCLIArgument True = "true"
  toCLIArgument False = "false"

instance ToCLIArgument CommaStyle where
  toCLIArgument Leading = "leading"
  toCLIArgument Trailing = "trailing"

instance ToCLIArgument Int where
  toCLIArgument = show

instance ToCLIArgument HaddockPrintStyle where
  toCLIArgument HaddockSingleLine = "single-line"
  toCLIArgument HaddockMultiLine = "multi-line"

instance ToCLIArgument Mode where
  toCLIArgument Stdout = "stdout"
  toCLIArgument InPlace = "inplace"
  toCLIArgument Check = "check"

showAllValues :: forall a. (Enum a, Bounded a, ToCLIArgument a) => String
showAllValues = format (map toCLIArgument' [(minBound :: a) ..])
  where
    format [] = []
    format [x] = x
    format [x1, x2] = x1 <> " or " <> x2
    format (x : xs) = x <> ", " <> format xs

-- | CLI representation of the default value of an option, formatted for
-- inclusion in the help text.
showDefaultValue ::
  ToCLIArgument a =>
  (PrinterOptsTotal -> Identity a) ->
  String
showDefaultValue =
  (" (default " <>)
    . (<> ")")
    . toCLIArgument'
    . runIdentity
    . ($ defaultPrinterOpts)

-- | Build the full config, by adding 'PrinterOpts' from a file, if found.
mkConfig :: FilePath -> Opts -> IO (Config RegionIndices)
mkConfig path Opts {..} = do
  filePrinterOpts <-
    loadConfigFile path >>= \case
      ConfigLoaded f po -> do
        hPutStrLn stderr $ "Loaded config from: " <> f
        printDebug $ show po
        return $ Just po
      ConfigParseError f (_pos, err) -> do
        -- we ignore '_pos' due to the note on 'Data.YAML.Aeson.decode1'
        hPutStrLn stderr $
          unlines
            [ "Failed to load " <> f <> ":",
              "  " <> err
            ]
        exitWith $ ExitFailure 400
      ConfigNotFound searchDirs -> do
        printDebug
          . unlines
          $ ("No " ++ show configFileName ++ " found in any of:") :
          map ("  " ++) searchDirs
        return Nothing
  return $
    optConfig
      { cfgPrinterOpts =
          fillMissingPrinterOpts
            (optPrinterOpts <> fromMaybe mempty filePrinterOpts)
            (cfgPrinterOpts optConfig)
      }
  where
    printDebug = when (cfgDebug optConfig) . hPutStrLn stderr
=======
-- | Parse 'Mode'.
parseMode :: ReadM Mode
parseMode = eitherReader $ \case
  "stdout" -> Right Stdout
  "inplace" -> Right InPlace
  "check" -> Right Check
  s -> Left $ "unknown mode: " ++ s

parseColorMode :: ReadM ColorMode
parseColorMode = eitherReader $ \case
  "never" -> Right Never
  "always" -> Right Always
  "auto" -> Right Auto
  s -> Left $ "unknown color mode: " ++ s
>>>>>>> d14132ec
<|MERGE_RESOLUTION|>--- conflicted
+++ resolved
@@ -13,69 +13,38 @@
 import Control.Exception (throwIO)
 import Control.Monad
 import Data.Bool (bool)
-<<<<<<< HEAD
-import Data.Either (lefts)
 import Data.Functor.Identity (Identity (..))
 import Data.List (intercalate, sort)
-import Data.Maybe (fromMaybe)
-=======
-import Data.List (intercalate, sort)
-import Data.Maybe (mapMaybe)
->>>>>>> d14132ec
+import Data.Maybe (fromMaybe, mapMaybe)
 import qualified Data.Text.IO as TIO
 import Data.Version (showVersion)
 import Development.GitRev
 import Options.Applicative
 import Ormolu
-<<<<<<< HEAD
 import Ormolu.Config
-=======
 import Ormolu.Diff.Text (diffText, printTextDiff)
->>>>>>> d14132ec
 import Ormolu.Parser (manualExts)
 import Ormolu.Terminal
 import Ormolu.Utils (showOutputable)
-<<<<<<< HEAD
+import Ormolu.Utils.Extensions (getCabalExtensionDynOptions)
+import Ormolu.Utils.IO
 import Paths_fourmolu (version)
 import System.Directory (getCurrentDirectory)
-=======
-import Ormolu.Utils.Extensions (getCabalExtensionDynOptions)
-import Ormolu.Utils.IO
-import Paths_ormolu (version)
->>>>>>> d14132ec
 import System.Exit (ExitCode (..), exitWith)
 import qualified System.FilePath as FP
 import System.IO (hPutStrLn, stderr)
 
 -- | Entry point of the program.
 main :: IO ()
-<<<<<<< HEAD
-main = withPrettyOrmoluExceptions $ do
+main = do
   opts@Opts {..} <- execParser optsParserInfo
-  let formatStdIn = do
-        cur <- getCurrentDirectory
-        cfg <- mkConfig cur opts
-        formatOne optMode cfg Nothing
-  case optInputFiles of
-    [] -> formatStdIn
-    ["-"] -> formatStdIn
-    [x] -> flip (formatOne optMode) (Just x) =<< mkConfig x opts
-    xs@(x : _) -> do
-      cfg <- mkConfig x opts
-      -- It is possible to get IOException, error's and 'OrmoluException's
-      -- from 'formatOne', so we just catch everything.
-      errs <-
-        lefts
-          <$> mapM
-            (try @SomeException . formatOne optMode cfg . Just)
-            (sort xs)
-      unless (null errs) $ do
-        mapM_ (hPutStrLn stderr . displayException) errs
-        exitWith (ExitFailure 102)
-=======
-main = do
-  Opts {..} <- execParser optsParserInfo
-  let formatOne' = formatOne optCabalDefaultExtensions optMode optConfig
+
+  cfg <- case optInputFiles of
+    [] -> mkConfigFromCWD opts
+    ["-"] -> mkConfigFromCWD opts
+    file : _ -> mkConfig file opts
+  let formatOne' = formatOne optCabalDefaultExtensions optMode cfg
+
   exitCode <- case optInputFiles of
     [] -> formatOne' Nothing
     ["-"] -> formatOne' Nothing
@@ -95,7 +64,6 @@
                 then 100
                 else 102
   exitWith exitCode
->>>>>>> d14132ec
 
 -- | Format a single input.
 formatOne ::
@@ -107,38 +75,6 @@
   Config RegionIndices ->
   -- | File to format or stdin as 'Nothing'
   Maybe FilePath ->
-<<<<<<< HEAD
-  IO ()
-formatOne mode config = \case
-  Nothing -> do
-    r <- ormoluStdin config
-    case mode of
-      Stdout -> TIO.putStr r
-      _ -> do
-        hPutStrLn
-          stderr
-          "This feature is not supported when input comes from stdin."
-        -- 101 is different from all the other exit codes we already use.
-        exitWith (ExitFailure 101)
-  Just inputFile -> do
-    originalInput <- TIO.readFile inputFile
-    formattedInput <- ormoluFile config inputFile
-    case mode of
-      Stdout ->
-        TIO.putStr formattedInput
-      InPlace -> do
-        -- Only write when the contents have changed, in order to avoid
-        -- updating the modified timestamp if the file was already correctly
-        -- formatted.
-        when (formattedInput /= originalInput) $
-          TIO.writeFile inputFile formattedInput
-      Check -> do
-        when (formattedInput /= originalInput) $
-          -- 100 is different to all the other exit code that are emitted
-          -- either from an 'OrmoluException' or from 'error' and
-          -- 'notImplemented'.
-          exitWith (ExitFailure 100)
-=======
   IO ExitCode
 formatOne CabalDefaultExtensionsOpts {..} mode config mpath =
   withPrettyOrmoluExceptions (cfgColorMode config) $
@@ -191,7 +127,6 @@
                 return (ExitFailure 100)
   where
     configPlus dynOpts = config {cfgDynOptions = cfgDynOptions config ++ dynOpts}
->>>>>>> d14132ec
 
 ----------------------------------------------------------------------------
 -- Command line options parsing
@@ -201,13 +136,10 @@
     optMode :: !Mode,
     -- | Ormolu 'Config'
     optConfig :: !(Config RegionIndices),
-<<<<<<< HEAD
+    -- | Options for respecting default-extensions from .cabal files
+    optCabalDefaultExtensions :: CabalDefaultExtensionsOpts,
     -- | Fourmolu-specific options
     optPrinterOpts :: !PrinterOptsPartial,
-=======
-    -- | Options for respecting default-extensions from .cabal files
-    optCabalDefaultExtensions :: CabalDefaultExtensionsOpts,
->>>>>>> d14132ec
     -- | Haskell source files to format or stdin (when the list is empty)
     optInputFiles :: ![FilePath]
   }
@@ -281,11 +213,8 @@
               ]
         )
     <*> configParser
-<<<<<<< HEAD
+    <*> cabalDefaultExtensionsParser
     <*> printerOptsParser
-=======
-    <*> cabalDefaultExtensionsParser
->>>>>>> d14132ec
     <*> (many . strArgument . mconcat)
       [ metavar "FILE",
         help "Haskell source files to format or stdin (the default)"
@@ -423,7 +352,13 @@
 ----------------------------------------------------------------------------
 -- Helpers
 
-<<<<<<< HEAD
+parseColorMode :: ReadM ColorMode
+parseColorMode = eitherReader $ \case
+  "never" -> Right Never
+  "always" -> Right Always
+  "auto" -> Right Auto
+  s -> Left $ "unknown color mode: " ++ s
+
 -- | A standard parser of CLI option arguments, applicable to arguments that
 -- have a finite (preferably small) number of possible values. (Basically an
 -- inverse of 'toCLIArgument'.)
@@ -531,19 +466,8 @@
       }
   where
     printDebug = when (cfgDebug optConfig) . hPutStrLn stderr
-=======
--- | Parse 'Mode'.
-parseMode :: ReadM Mode
-parseMode = eitherReader $ \case
-  "stdout" -> Right Stdout
-  "inplace" -> Right InPlace
-  "check" -> Right Check
-  s -> Left $ "unknown mode: " ++ s
-
-parseColorMode :: ReadM ColorMode
-parseColorMode = eitherReader $ \case
-  "never" -> Right Never
-  "always" -> Right Always
-  "auto" -> Right Auto
-  s -> Left $ "unknown color mode: " ++ s
->>>>>>> d14132ec
+
+mkConfigFromCWD :: Opts -> IO (Config RegionIndices)
+mkConfigFromCWD opts = do
+  cwd <- getCurrentDirectory
+  mkConfig cwd opts